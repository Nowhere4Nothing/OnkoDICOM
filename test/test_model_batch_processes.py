--- conflicted
+++ resolved
@@ -192,10 +192,6 @@
         assert len(rtdose.DVHSequence) > 0
 
 
-<<<<<<< HEAD
-=======
-@pytest.mark.skip()
->>>>>>> 6024d9b3
 def test_batch_pyrad2csv(test_object):
     """
     Test asserts creation of CSV as result of PyRad2CSV conversion.
@@ -227,10 +223,6 @@
                                             filename))
 
 
-<<<<<<< HEAD
-=======
-@pytest.mark.skip()
->>>>>>> 6024d9b3
 def test_batch_pyrad2pyradsr(test_object):
     """
     Test that a DICOM file 'PyRadiomics-SR.dcm' is created from
