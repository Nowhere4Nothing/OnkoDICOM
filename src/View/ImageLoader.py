import os
import platform
from pathlib import Path

from PySide6 import QtCore
from pydicom import dcmread

from src.Model import ImageLoading
from src.Model.PatientDictContainer import PatientDictContainer
<<<<<<< HEAD
from src.Model.ROI import create_initial_rtss_from_ct
from src.Model.GetPatientInfo import DicomTree

=======
from src.Model.MovingDictContainer import MovingDictContainer
>>>>>>> 6bc05f2d

class ImageLoader(QtCore.QObject):
    """
    This class is responsible for initializing and creating all the values required to create an instance of
    the PatientDictContainer, that is used to store all the DICOM-related data used to create the patient window.
    """

    signal_request_calc_dvh = QtCore.Signal()

    def __init__(self, selected_files, existing_rtss_path, parent_window,
                 *args, **kwargs):
        super(ImageLoader, self).__init__(*args, **kwargs)
        self.selected_files = selected_files
        self.parent_window = parent_window
        self.existing_rtss_path = existing_rtss_path
        self.calc_dvh = False
        self.advised_calc_dvh = False

    def load(self, interrupt_flag, progress_callback):
        """
        :param interrupt_flag: A threading.Event() object that tells the function to stop loading.
        :param progress_callback: A signal that receives the current progress of the loading.
        :return: PatientDictContainer object containing all values related to the loaded DICOM files.
        """
        progress_callback.emit(("Creating datasets...", 0))
        try:
            path = os.path.dirname(os.path.commonprefix(self.selected_files))  # Gets the common root folder.
            read_data_dict, file_names_dict = ImageLoading.get_datasets(self.selected_files)
        except ImageLoading.NotAllowedClassError:
            raise ImageLoading.NotAllowedClassError

        # Populate the initial values in the PatientDictContainer singleton.
        patient_dict_container = PatientDictContainer()
        patient_dict_container.clear()
        patient_dict_container.set_initial_values(
            path,
            read_data_dict,
            file_names_dict,
            existing_file_rtss=self.existing_rtss_path
        )

        # As there is no way to interrupt a QRunnable, this method must check after every step whether or not the
        # interrupt flag has been set, in which case it will interrupt this method after the currently processing
        # function has finished running. It's not very pretty, and the thread will still run some functions for, in some
        # cases, up to a couple seconds after the close button on the Progress Window has been clicked, however it's
        # the best solution I could come up with. If you have a cleaner alternative, please make your contribution.
        if interrupt_flag.is_set():
            print("stopped")
            return False

        if 'rtss' in file_names_dict and 'rtdose' in file_names_dict:
            self.parent_window.signal_advise_calc_dvh.connect(self.update_calc_dvh)
            self.signal_request_calc_dvh.emit()

            while not self.advised_calc_dvh:
                pass

        if 'rtss' in file_names_dict:
            dataset_rtss = dcmread(file_names_dict['rtss'])

            progress_callback.emit(("Getting ROI info...", 10))
            rois = ImageLoading.get_roi_info(dataset_rtss)

            if interrupt_flag.is_set():  # Stop loading.
                print("stopped")
                return False

            progress_callback.emit(("Getting contour data...", 30))
            dict_raw_contour_data, dict_numpoints = ImageLoading.get_raw_contour_data(dataset_rtss)

            # Determine which ROIs are one slice thick
            dict_thickness = ImageLoading.get_thickness_dict(dataset_rtss, read_data_dict)

            if interrupt_flag.is_set():  # Stop loading.
                print("stopped")
                return False

            progress_callback.emit(("Getting pixel LUTs...", 50))
            dict_pixluts = ImageLoading.get_pixluts(read_data_dict)

            if interrupt_flag.is_set():  # Stop loading.
                print("stopped")
                return False

            # Add RTSS values to PatientDictContainer
            patient_dict_container.set("rois", rois)
            patient_dict_container.set("raw_contour", dict_raw_contour_data)
            patient_dict_container.set("num_points", dict_numpoints)
            patient_dict_container.set("pixluts", dict_pixluts)

            if 'rtdose' in file_names_dict and self.calc_dvh:
                dataset_rtdose = dcmread(file_names_dict['rtdose'])

                # Spawn-based platforms (i.e Windows and MacOS) have a large overhead when creating a new process, which
                # ends up making multiprocessing on these platforms more expensive than linear calculation. As such,
                # multiprocessing is only available on Linux until a better solution is found.
                fork_safe_platforms = ['Linux']
                if platform.system() in fork_safe_platforms:
                    progress_callback.emit(("Calculating DVHs...", 60))
                    raw_dvh = ImageLoading.multi_calc_dvh(dataset_rtss, dataset_rtdose, rois, dict_thickness)
                else:
                    progress_callback.emit(("Calculating DVHs... (This may take a while)", 60))
                    raw_dvh = ImageLoading.calc_dvhs(dataset_rtss, dataset_rtdose, rois, dict_thickness, interrupt_flag)

                if interrupt_flag.is_set():  # Stop loading.
                    print("stopped")
                    return False

                progress_callback.emit(("Converging to zero...", 80))
                dvh_x_y = ImageLoading.converge_to_0_dvh(raw_dvh)

                if interrupt_flag.is_set():  # Stop loading.
                    print("stopped")
                    return False

                # Add DVH values to PatientDictContainer
                patient_dict_container.set("raw_dvh", raw_dvh)
                patient_dict_container.set("dvh_x_y", dvh_x_y)
                patient_dict_container.set("dvh_outdated", False)
        else:
            self.load_temp_rtss(path, progress_callback, interrupt_flag)

        return True
        
    def load_temp_rtss(self, path, progress_callback, interrupt_flag):
        """
        Generate a temporary rtss and load its data into
        PatientDictContainer
        :param path: str. The common root folder of all DICOM files.
        :param progress_callback: A signal that receives the current
        progress of the loading.
        :param interrupt_flag: A threading.Event() object that tells the
        function to stop loading.
        """
        progress_callback.emit(("Generating temporary rtss...", 20))
        patient_dict_container = PatientDictContainer()
        rtss_path = Path(path).joinpath('rtss.dcm')
        uid_list = ImageLoading.get_image_uid_list(
            patient_dict_container.dataset)
        rtss = create_initial_rtss_from_ct(
            patient_dict_container.dataset[0], rtss_path, uid_list)

        if interrupt_flag.is_set():  # Stop loading.
            print("stopped")
            return False

        progress_callback.emit(("Loading temporary rtss...", 50))
        # Set ROIs
        rois = ImageLoading.get_roi_info(rtss)
        patient_dict_container.set("rois", rois)

        # Set pixluts
        dict_pixluts = ImageLoading.get_pixluts(patient_dict_container.dataset)
        patient_dict_container.set("pixluts", dict_pixluts)

        # Add RT Struct file path and dataset to patient dict container
        patient_dict_container.filepaths['rtss'] = rtss_path
        patient_dict_container.dataset['rtss'] = rtss

        # Set some patient dict container attributes
        patient_dict_container.set("file_rtss", rtss_path)
        patient_dict_container.set("dataset_rtss", rtss)
        ordered_dict = DicomTree(None).dataset_to_dict(rtss)
        patient_dict_container.set("dict_dicom_tree_rtss", ordered_dict)
        patient_dict_container.set("selected_rois", [])

    def load_moving_image(self, interrupt_flag, progress_callback):
        progress_callback.emit(("Creating datasets...", 0))
        try:
            path = os.path.dirname(os.path.commonprefix(self.selected_files))  # Gets the common root folder.
            read_data_dict, file_names_dict = ImageLoading.get_datasets(self.selected_files)
        except ImageLoading.NotAllowedClassError:
            raise ImageLoading.NotAllowedClassError

        # Populate the initial values in the PatientDictContainer singleton.

        moving_dict_container = MovingDictContainer()
        moving_dict_container.clear()
        moving_dict_container.set_initial_values(path, read_data_dict, file_names_dict)

        # As there is no way to interrupt a QRunnable, this method must check after every step whether or not the
        # interrupt flag has been set, in which case it will interrupt this method after the currently processing
        # function has finished running. It's not very pretty, and the thread will still run some functions for, in some
        # cases, up to a couple seconds after the close button on the Progress Window has been clicked, however it's
        # the best solution I could come up with. If you have a cleaner alternative, please make your contribution.
        if interrupt_flag.is_set():
            print("stopped")
            return False

        if 'rtss' in file_names_dict:
            dataset_rtss = dcmread(file_names_dict['rtss'])

            progress_callback.emit(("Getting ROI info...", 10))
            rois = ImageLoading.get_roi_info(dataset_rtss)

            if interrupt_flag.is_set():  # Stop loading.
                print("stopped")
                return False

            progress_callback.emit(("Getting contour data...", 30))
            dict_raw_contour_data, dict_numpoints = ImageLoading.get_raw_contour_data(dataset_rtss)

            # Determine which ROIs are one slice thick
            dict_thickness = ImageLoading.get_thickness_dict(dataset_rtss, read_data_dict)

            if interrupt_flag.is_set():  # Stop loading.
                print("stopped")
                return False

            progress_callback.emit(("Getting pixel LUTs...", 50))
            dict_pixluts = ImageLoading.get_pixluts(read_data_dict)

            if interrupt_flag.is_set():  # Stop loading.
                print("stopped")
                return False

            # Add RTSS values to PatientDictContainer
            moving_dict_container.set("rois", rois)
            moving_dict_container.set("raw_contour", dict_raw_contour_data)
            moving_dict_container.set("num_points", dict_numpoints)
            moving_dict_container.set("pixluts", dict_pixluts)

            if 'rtdose' in file_names_dict and self.calc_dvh:
                dataset_rtdose = dcmread(file_names_dict['rtdose'])

                # Spawn-based platforms (i.e Windows and MacOS) have a large overhead when creating a new process, which
                # ends up making multiprocessing on these platforms more expensive than linear calculation. As such,
                # multiprocessing is only available on Linux until a better solution is found.
                fork_safe_platforms = ['Linux']
                if platform.system() in fork_safe_platforms:
                    progress_callback.emit(("Calculating DVHs...", 60))
                    raw_dvh = ImageLoading.multi_calc_dvh(dataset_rtss, dataset_rtdose, rois, dict_thickness)
                else:
                    progress_callback.emit(("Calculating DVHs... (This may take a while)", 60))
                    raw_dvh = ImageLoading.calc_dvhs(dataset_rtss, dataset_rtdose, rois, dict_thickness, interrupt_flag)

                if interrupt_flag.is_set():  # Stop loading.
                    print("stopped")
                    return False

                progress_callback.emit(("Converging to zero...", 80))
                dvh_x_y = ImageLoading.converge_to_0_dvh(raw_dvh)

                if interrupt_flag.is_set():  # Stop loading.
                    print("stopped")
                    return False

                # Add DVH values to PatientDictContainer
                moving_dict_container.set("raw_dvh", raw_dvh)
                moving_dict_container.set("dvh_x_y", dvh_x_y)
                moving_dict_container.set("dvh_outdated", False)

                return True
            else:
                return True

        return True

    def update_calc_dvh(self, advice):
        self.advised_calc_dvh = True
        self.calc_dvh = advice<|MERGE_RESOLUTION|>--- conflicted
+++ resolved
@@ -7,13 +7,11 @@
 
 from src.Model import ImageLoading
 from src.Model.PatientDictContainer import PatientDictContainer
-<<<<<<< HEAD
 from src.Model.ROI import create_initial_rtss_from_ct
 from src.Model.GetPatientInfo import DicomTree
 
-=======
 from src.Model.MovingDictContainer import MovingDictContainer
->>>>>>> 6bc05f2d
+
 
 class ImageLoader(QtCore.QObject):
     """
