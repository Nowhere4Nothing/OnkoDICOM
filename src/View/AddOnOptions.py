--- conflicted
+++ resolved
@@ -3,6 +3,7 @@
 from PySide6 import QtCore, QtGui, QtWidgets
 from src.Controller.PathHandler import resource_path
 from src.Model.Configuration import Configuration, SqlError
+from src.View.ImageFusion.ImageFusionAddOnOption import ImageFusionOptions
 
 
 class UIAddOnOptions(object):
@@ -29,8 +30,6 @@
         self.add_new_roi = None
         self.delete_roi = None
 
-<<<<<<< HEAD
-=======
     def add_into_observer(self):
         # TO DO: Construct Observer Class rather than Array
         # inherit from such Observer class.
@@ -56,7 +55,7 @@
         self.observer_array.append(self.clinical_data_csv_dir_frame)
         self.observer_array.append(self.image_fusion_add_on_options)
 
->>>>>>> da0b7fc1
+
     def setup_ui(self, add_on_options, roi_line, roi_opacity, iso_line,
                  iso_opacity, line_width):
         """
@@ -70,7 +69,7 @@
             self.stylesheet_path = "res/stylesheet-win-linux.qss"
         stylesheet = open(resource_path(self.stylesheet_path)).read()
         add_on_options.setObjectName("Add_On_Options")
-        add_on_options.setMinimumSize(766, 600)
+        add_on_options.setMinimumSize(960, 720)
         add_on_options.setStyleSheet(stylesheet)
         add_on_options.setWindowIcon(QtGui.QIcon(
             resource_path("res/images/btn-icons/onkodicom_icon.png")))
@@ -93,15 +92,14 @@
         self.change_default_directory = ChangeDefaultDirectory(self)
         self.clinical_data_csv_dir_options = \
             ClinicalDataCSVDirectoryOptions(self)
-<<<<<<< HEAD
-=======
+
         self.image_fusion_add_on_options = ImageFusionOptions(self)
->>>>>>> da0b7fc1
 
         self.create_cancel_button()
         self.create_apply_button()
         self.init_tree_list()
         self.set_layout()
+        self.add_into_observer()
 
         add_on_options.setCentralWidget(self.widget)
         QtCore.QMetaObject.connectSlotsByName(add_on_options)
@@ -135,12 +133,9 @@
             self.change_default_directory_frame, 1, 0, 1, 3)
         self.option_layout.addWidget(self.clinical_data_csv_dir_frame,
                                      1, 0, 1, 3)
-<<<<<<< HEAD
-=======
-        self.option_layout.addWidget(
-            self.image_fusion_add_on_options \
+
+        self.option_layout.addWidget(self.image_fusion_add_on_options \
                 .auto_image_fusion_frame, 1, 0, 1, 3)
->>>>>>> da0b7fc1
 
         # Add Button Widgets
         self.option_layout.addWidget(self.add_new_window, 2, 2)
@@ -230,186 +225,64 @@
         # Commented out lines are for the extra option (ROI by Isodose)
 
         if type == "Image Windowing":
-            self.table_modules.setVisible(False)
+            for item in self.observer_array:
+                item.setVisible(False)
+
             self.table_view.setVisible(True)
-            self.table_organ.setVisible(False)
-            self.table_volume.setVisible(False)
-            self.table_roi.setVisible(False)
-            self.table_ids.setVisible(False)
             self.add_new_window.setVisible(True)
             self.delete_window.setVisible(True)
-<<<<<<< HEAD
-            self.add_new_roi.setVisible(False)
-            self.delete_roi.setVisible(False)
-            self.add_standard_volume_name.setVisible(False)
-            self.add_standard_organ_name.setVisible(False)
-            self.import_organ_csv.setVisible(False)
-            self.note.setVisible(False)
-            self.fill_options.setVisible(False)
-            self.change_default_directory_frame.setVisible(False)
-            self.clinical_data_csv_dir_frame.setVisible(False)
-=======
-
->>>>>>> da0b7fc1
+
         elif type == "Standard Organ Names":
-            self.table_modules.setVisible(False)
-            self.table_view.setVisible(False)
+            for item in self.observer_array:
+                item.setVisible(False)
+
             self.table_organ.setVisible(True)
-            self.table_volume.setVisible(False)
-            self.table_roi.setVisible(False)
-            self.table_ids.setVisible(False)
-            self.add_new_window.setVisible(False)
-            self.delete_window.setVisible(False)
-            self.add_new_roi.setVisible(False)
-            self.delete_roi.setVisible(False)
-            self.add_standard_volume_name.setVisible(False)
             self.add_standard_organ_name.setVisible(True)
             self.import_organ_csv.setVisible(True)
-<<<<<<< HEAD
-            self.note.setVisible(False)
-            self.fill_options.setVisible(False)
-            self.change_default_directory_frame.setVisible(False)
-            self.clinical_data_csv_dir_frame.setVisible(False)
-=======
-
->>>>>>> da0b7fc1
+
         elif type == "Standard Volume Names":
-            self.table_modules.setVisible(False)
-            self.table_view.setVisible(False)
-            self.table_organ.setVisible(False)
-            self.table_volume.setVisible(True)
-            self.table_roi.setVisible(False)
-            self.table_ids.setVisible(False)
-            self.add_new_window.setVisible(False)
-            self.delete_window.setVisible(False)
-            self.add_new_roi.setVisible(False)
-            self.delete_roi.setVisible(False)
+            for item in self.observer_array:
+                item.setVisible(False)
+
+            self.table_organ.setVisible(True)
             self.add_standard_volume_name.setVisible(True)
-            self.add_standard_organ_name.setVisible(False)
-            self.import_organ_csv.setVisible(False)
-            self.note.setVisible(False)
-            self.fill_options.setVisible(False)
-            self.change_default_directory_frame.setVisible(False)
-            self.clinical_data_csv_dir_frame.setVisible(False)
 
         elif type == "Create ROIs from Isodoses":
-            self.table_modules.setVisible(False)
-            self.table_view.setVisible(False)
-            self.table_organ.setVisible(False)
-            self.table_volume.setVisible(False)
+            for item in self.observer_array:
+                item.setVisible(False)
+
             self.table_roi.setVisible(True)
-            self.table_ids.setVisible(False)
-            self.add_new_window.setVisible(False)
-            self.delete_window.setVisible(False)
             self.add_new_roi.setVisible(True)
             self.delete_roi.setVisible(True)
-            self.add_standard_volume_name.setVisible(False)
-            self.add_standard_organ_name.setVisible(False)
-            self.import_organ_csv.setVisible(False)
-            self.note.setVisible(False)
-            self.fill_options.setVisible(False)
-            self.change_default_directory_frame.setVisible(False)
-            self.clinical_data_csv_dir_frame.setVisible(False)
 
         elif type == "Patient ID - Hash ID":
-            self.table_modules.setVisible(False)
-            self.table_view.setVisible(False)
-            self.table_organ.setVisible(False)
-            self.table_volume.setVisible(False)
-            self.table_roi.setVisible(False)
-            self.table_ids.setVisible(True)
-            self.add_new_window.setVisible(False)
-            self.delete_window.setVisible(False)
-            self.add_new_roi.setVisible(False)
-            self.delete_roi.setVisible(False)
-            self.add_standard_volume_name.setVisible(False)
-            self.add_standard_organ_name.setVisible(False)
-            self.import_organ_csv.setVisible(False)
-            self.note.setVisible(True)
-            self.fill_options.setVisible(False)
-            self.change_default_directory_frame.setVisible(False)
-            self.clinical_data_csv_dir_frame.setVisible(False)
-        elif type == "User Options" or type == "Configuration":
-            self.add_new_window.setVisible(False)
-            self.delete_window.setVisible(False)
-            self.add_new_roi.setVisible(False)
-            self.delete_roi.setVisible(False)
-            self.add_standard_volume_name.setVisible(False)
-            self.add_standard_organ_name.setVisible(False)
-            self.import_organ_csv.setVisible(False)
-            self.table_modules.setVisible(True)
-            self.table_view.setVisible(False)
-            self.table_organ.setVisible(False)
-            self.table_volume.setVisible(False)
-            self.table_roi.setVisible(False)
-            self.table_ids.setVisible(False)
-            self.note.setVisible(False)
-            self.fill_options.setVisible(False)
-            self.change_default_directory_frame.setVisible(False)
-            self.clinical_data_csv_dir_frame.setVisible(False)
-        elif type == "Line & Fill configuration":
-            self.add_new_window.setVisible(False)
-            self.delete_window.setVisible(False)
-            self.add_new_roi.setVisible(False)
-            self.delete_roi.setVisible(False)
-            self.add_standard_volume_name.setVisible(False)
-            self.add_standard_organ_name.setVisible(False)
-            self.import_organ_csv.setVisible(False)
-            self.table_modules.setVisible(False)
-            self.table_view.setVisible(False)
-            self.table_organ.setVisible(False)
-            self.table_volume.setVisible(False)
-            self.table_roi.setVisible(False)
-            self.table_ids.setVisible(False)
-            self.note.setVisible(False)
-            self.fill_options.setVisible(True)
-            self.change_default_directory_frame.setVisible(False)
-            self.clinical_data_csv_dir_frame.setVisible(False)
-        elif type == "Default directory":
-<<<<<<< HEAD
-            self.add_new_window.setVisible(False)
-            self.delete_window.setVisible(False)
-            self.add_new_roi.setVisible(False)
-            self.delete_roi.setVisible(False)
-            self.add_standard_volume_name.setVisible(False)
-            self.add_standard_organ_name.setVisible(False)
-            self.import_organ_csv.setVisible(False)
-            self.table_modules.setVisible(False)
-            self.table_view.setVisible(False)
-            self.table_organ.setVisible(False)
-            self.table_volume.setVisible(False)
-            self.table_roi.setVisible(False)
-            self.table_ids.setVisible(False)
-            self.note.setVisible(False)
-            self.fill_options.setVisible(False)
-=======
-
             for item in self.observer_array:
                 item.setVisible(False)
 
->>>>>>> da0b7fc1
+            self.table_ids.setVisible(True)
+            self.note.setVisible(True)
+
+        elif type == "User Options" or type == "Configuration" or \
+                type == "Image Fusion":
+
+            for item in self.observer_array:
+                item.setVisible(False)
+
+            self.table_modules.setVisible(True)
+
+        elif type == "Line & Fill configuration":
+            for item in self.observer_array:
+                item.setVisible(False)
+
+            self.fill_options.setVisible(True)
+
+        elif type == "Default directory":
+            for item in self.observer_array:
+                item.setVisible(False)
             self.change_default_directory_frame.setVisible(True)
-            self.clinical_data_csv_dir_frame.setVisible(False)
+
         elif type == "Clinical Data CSV File":
-<<<<<<< HEAD
-            self.add_new_window.setVisible(False)
-            self.add_new_roi.setVisible(False)
-            self.delete_roi.setVisible(False)
-            self.add_standard_volume_name.setVisible(False)
-            self.add_standard_organ_name.setVisible(False)
-            self.import_organ_csv.setVisible(False)
-            self.table_modules.setVisible(False)
-            self.table_view.setVisible(False)
-            self.table_organ.setVisible(False)
-            self.table_volume.setVisible(False)
-            self.table_roi.setVisible(False)
-            self.table_ids.setVisible(False)
-            self.note.setVisible(False)
-            self.fill_options.setVisible(False)
-            self.change_default_directory_frame.setVisible(False)
-            self.clinical_data_csv_dir_frame.setVisible(True)
-
-=======
+
             for item in self.observer_array:
                 item.setVisible(False)
 
@@ -423,7 +296,6 @@
             self.image_fusion_add_on_options.auto_image_fusion_frame \
                 .setVisible(True)
 
->>>>>>> da0b7fc1
 
 class WindowingOptions(object):
     """
