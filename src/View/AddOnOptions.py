--- conflicted
+++ resolved
@@ -98,14 +98,10 @@
         self.option_layout.addWidget(self.table_roi, 1, 0, 1, 3)
         self.option_layout.addWidget(self.table_ids, 1, 0, 1, 3)
         self.option_layout.addWidget(self.fill_options, 1, 0, 1, 3)
-<<<<<<< HEAD
         self.option_layout.addWidget(
             self.change_default_directory_frame, 1, 0, 1, 3)
-=======
-        self.option_layout.addWidget(self.change_default_directory_frame, 1, 0, 1, 3)
         self.option_layout.addWidget(self.clinical_data_csv_dir_frame,
                                      1, 0, 1, 3)
->>>>>>> 66c652c7
 
         # Add Button Widgets
         self.option_layout.addWidget(self.add_new_window, 2, 2)
