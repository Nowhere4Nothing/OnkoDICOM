import itertools
import threading
import numpy as np
import os

from PySide6 import QtWidgets, QtCore
from PySide6.QtCore import Qt
from PySide6.QtGui import QIcon
from src.View.ImageFusion.TransformMatrixDialog import TransformMatrixDialog
from src.Controller.PathHandler import resource_path
from PySide6.QtWidgets import QFileDialog, QMessageBox
import logging
from src.Model.DicomUtils import truncate_ds_fields
from pydicom.dataset import FileDataset
from pydicom.uid import generate_uid


def get_color_pair_from_text(text):
    """
    Utility function to map color pair combo text to (fixed_color, moving_color, coloring_enabled).
    """
    match text:
        case "No Colors (Grayscale)":
            return "Grayscale", "Grayscale", False
        case "Purple + Green":
            return "Purple", "Green", True
        case "Blue + Yellow":
            return "Blue", "Yellow", True
        case "Red + Cyan":
            return "Red", "Cyan", True
        case _:
            return "Purple", "Green", True

class TranslateRotateMenu(QtWidgets.QWidget):
    """
    A menu for adjusting translation, rotation, and opacity of the overlay image.
    Displays sliders for 'LR', 'PA', and 'IS' for both translation and rotation,
    and an opacity slider. Designed for a portrait layout.
    Also includes color selection and coloring enable/disable.
    """

    def __init__(self, _back_callback=None):
        super().__init__()
        self.offset_changed_callback = None
        self.mouse_mode = None

        layout = QtWidgets.QVBoxLayout()

        # Colour selection and coloring enable
        color_pair_options = [
            "No Colors (Grayscale)",
            "Purple + Green",
            "Blue + Yellow",
            "Red + Cyan"
        ]
        color_pair_hbox = QtWidgets.QHBoxLayout()
        color_pair_hbox.addWidget(QtWidgets.QLabel("Overlay Colors:"))
        self.color_pair_combo = QtWidgets.QComboBox()
        self.color_pair_combo.addItems(color_pair_options)
        self.color_pair_combo.setCurrentText("Purple + Green")
        color_pair_hbox.addWidget(self.color_pair_combo)
        layout.addLayout(color_pair_hbox)

        # Store current color/enable state
        self.fixed_color, self.moving_color, self.coloring_enabled = get_color_pair_from_text("Purple + Green")

        # Connect signal for color pair selection
        self.color_pair_combo.currentTextChanged.connect(self._on_color_pair_changed)

        # Translate section
        layout.addSpacing(4)
        layout.addWidget(QtWidgets.QLabel("Translate:"), alignment=Qt.AlignLeft)
        self.translate_sliders = []
        self.translate_labels = []
        for i, axis in enumerate(['LR', 'PA', 'IS']):
            hbox = QtWidgets.QHBoxLayout()
            label = QtWidgets.QLabel(axis)
            label.setFixedWidth(30)
            slider = QtWidgets.QSlider(Qt.Horizontal)
            slider.setMinimum(-500)
            slider.setMaximum(500)
            slider.setValue(0)
            slider.setSingleStep(1)  # 1mm per step
            slider.setPageStep(1)
            slider.setTickInterval(0)
            slider.setTracking(True)
            slider.valueChanged.connect(self._make_offset_change_handler(i))
            value_label = QtWidgets.QLabel("0 mm")
            value_label.setFixedWidth(50)

            hbox.addWidget(label)
            hbox.addWidget(slider)
            hbox.addWidget(value_label)
            layout.addLayout(hbox)
            self.translate_sliders.append(slider)
            self.translate_labels.append(value_label)

            # Mouse Mode Toolbar (Translate/Rotate/Interrogation)
<<<<<<< HEAD
            
=======

>>>>>>> f36b9a7a
        mouse_mode_hbox = QtWidgets.QHBoxLayout()
        mouse_mode_hbox.setSpacing(20)
        mouse_mode_hbox.setContentsMargins(0, 0, 0, 0)

        self.mouse_translate_btn = QtWidgets.QPushButton()
        self.mouse_rotate_btn = QtWidgets.QPushButton()
        self.mouse_interrogation_btn = QtWidgets.QPushButton()
        self.mouse_none_btn = QtWidgets.QPushButton()
        self.mouse_translate_btn.setCheckable(True)
        self.mouse_rotate_btn.setCheckable(True)
        self.mouse_interrogation_btn.setCheckable(True)
        self.mouse_none_btn.setCheckable(True)
        self.mouse_translate_btn.setToolTip("Enable mouse translation mode")
        self.mouse_rotate_btn.setToolTip("Enable mouse rotation mode")
        self.mouse_interrogation_btn.setToolTip(
            "Enable interrogation window mode (focus overlay in a square around mouse)")

        # Set icons for buttons
        translate_icon = QIcon(resource_path("res/images/btn-icons/translate_arrow_icon.png"))
        rotate_icon = QIcon(resource_path("res/images/btn-icons/rotate_arrow_icon.png"))
        interrogation_icon = QIcon(resource_path("res/images/btn-icons/interrogation_window_icon.png"))
        self.mouse_translate_btn.setIcon(translate_icon)
        self.mouse_rotate_btn.setIcon(rotate_icon)
        self.mouse_interrogation_btn.setIcon(interrogation_icon)
        self.mouse_translate_btn.setIconSize(QtCore.QSize(24, 24))
        self.mouse_rotate_btn.setIconSize(QtCore.QSize(24, 24))
        self.mouse_interrogation_btn.setIconSize(QtCore.QSize(24, 24))

        # Add stretch, buttons, stretch
        mouse_mode_hbox.addStretch(1)
        mouse_mode_hbox.addWidget(self.mouse_translate_btn)
        mouse_mode_hbox.addWidget(self.mouse_rotate_btn)
        mouse_mode_hbox.addWidget(self.mouse_interrogation_btn)
        mouse_mode_hbox.addStretch(1)

        # Insert the button row
        layout.insertLayout(1, mouse_mode_hbox)

        # Button group to ensure only one is checked at a time
        self.mouse_mode_group = QtWidgets.QButtonGroup(self)
        self.mouse_mode_group.setExclusive(True)
        self.mouse_mode_group.addButton(self.mouse_translate_btn)
        self.mouse_mode_group.addButton(self.mouse_rotate_btn)

        self.mouse_mode_group.addButton(self.mouse_interrogation_btn)


        # Track last clicked button for "toggle off"

        self._last_checked_button = None

        def on_mouse_mode_btn_clicked(btn):
            if self._last_checked_button == btn and btn.isChecked():
                # uncheck button if active
                self.mouse_mode_group.setExclusive(False)
                btn.setChecked(False)
                self.mouse_mode_group.setExclusive(True)
                self._last_checked_button = None
                self.mouse_mode = None
            else:
                # activate the clicked button
                self._last_checked_button = btn
                if btn == self.mouse_translate_btn:
                    self.mouse_mode = "translate"
                elif btn == self.mouse_rotate_btn:
                    self.mouse_mode = "rotate"

                elif btn == self.mouse_interrogation_btn:
                    self.mouse_mode = "interrogation"

                elif btn == self.mouse_interrogation_btn:
                    self.mouse_mode = "interrogation"
                elif btn == self.mouse_none_btn:
                    self.mouse_mode = None

            # Call callback if set
            if self.mouse_mode_changed_callback:
                self.mouse_mode_changed_callback(self.mouse_mode)


        self.mouse_translate_btn.clicked.connect(lambda: on_mouse_mode_btn_clicked(self.mouse_translate_btn))
        self.mouse_rotate_btn.clicked.connect(lambda: on_mouse_mode_btn_clicked(self.mouse_rotate_btn))
        self.mouse_interrogation_btn.clicked.connect(lambda: on_mouse_mode_btn_clicked(self.mouse_interrogation_btn))

        # Rotate section
        layout.addSpacing(8)
        layout.addWidget(QtWidgets.QLabel("Rotate:"), alignment=Qt.AlignLeft)
        self.rotate_sliders = []
        self.rotate_labels = []
        self.rotation_changed_callback = None
        for i, axis in enumerate(['LR', 'PA', 'IS']):
            hbox = QtWidgets.QHBoxLayout()
            label = QtWidgets.QLabel(axis)
            label.setFixedWidth(30)
            slider = QtWidgets.QSlider(Qt.Horizontal)
            slider.setMinimum(-1800)  # -180.0 deg (in 0.1 deg steps)
            slider.setMaximum(1800)   # +180.0 deg (in 0.1 deg steps)
            slider.setValue(0)
            slider.setSingleStep(1)   # 0.1 deg per step
            slider.valueChanged.connect(self._make_rotation_change_handler(i))
            value_label = QtWidgets.QLabel("0°")
            value_label.setFixedWidth(50)
            hbox.addWidget(label)
            hbox.addWidget(slider)
            hbox.addWidget(value_label)
            layout.addLayout(hbox)
            self.rotate_sliders.append(slider)
            self.rotate_labels.append(value_label)

        # Opacity section
        layout.addSpacing(8)
        layout.addWidget(QtWidgets.QLabel("Opacity:"), alignment=Qt.AlignLeft)
        self.opacity_slider = QtWidgets.QSlider(Qt.Horizontal)
        self.opacity_slider.setMinimum(0)
        self.opacity_slider.setMaximum(100)
        self.opacity_slider.setValue(50)
        layout.addWidget(self.opacity_slider)

        # Reset Transform Button
        reset_btn = QtWidgets.QPushButton("Reset Transform")
        reset_btn.setToolTip("Reset all translation and rotation to zero")
        reset_btn.clicked.connect(self.reset_transform)
        layout.addWidget(reset_btn)

        # Add Save/Load buttons
        save_button = QtWidgets.QPushButton("Save Fusion State")
        load_button = QtWidgets.QPushButton("Load Fusion State")
        save_button.clicked.connect(self.save_fusion_state)
        load_button.clicked.connect(self.load_fusion_state)
        # Add to layout (assume self.layout() is a QVBoxLayout)
        layout.addWidget(save_button)
        layout.addWidget(load_button)

        # Show Transform Matrix Button
        show_matrix_btn = QtWidgets.QPushButton("Show Transform Matrix")
        show_matrix_btn.setToolTip("Show the current 4x4 transformation matrix")
        show_matrix_btn.clicked.connect(self.show_transform_matrix)
        layout.addWidget(show_matrix_btn)

        layout.addStretch(1)
        self.setLayout(layout)

        # Matrix dialog instance (created on demand)
        self._matrix_dialog = None
        self._get_vtk_engine_callback = None

        # Store current colour/enable state
        self.fixed_color = "Purple"
        self.moving_color = "Green"
        self.coloring_enabled = True

        # Mouse mode callback (to be set by parent)
        self.mouse_mode_changed_callback = None

    def set_mouse_mode_changed_callback(self, callback):
        """
        Allows external code to register a callback for mouse mode changes.
        Args:
            callback: A function that takes a string: "translate", "rotate", or None.
        """
        self.mouse_mode_changed_callback = callback

    def get_mouse_mode(self):
        """
        Returns the current mouse mode: "translate", "rotate", or None.
        """
        return self.mouse_mode

    def set_mouse_mode(self, mode):
        """
                Set the mouse mode programmatically.
                """
        if mode == "translate":
            self.mouse_translate_btn.setChecked(True)
            self.mouse_rotate_btn.setChecked(False)
            self.mouse_interrogation_btn.setChecked(False)
        elif mode == "rotate":
            self.mouse_translate_btn.setChecked(False)
            self.mouse_interrogation_btn.setChecked(False)
            self.mouse_rotate_btn.setChecked(True)
        elif mode == "interrogation":
            self.mouse_translate_btn.setChecked(False)
            self.mouse_interrogation_btn.setChecked(True)
            self.mouse_rotate_btn.setChecked(False)
        else:
            self.mouse_translate_btn.setChecked(False)
            self.mouse_rotate_btn.setChecked(False)
            self.mouse_interrogation_btn.setChecked(False)
        self.mouse_mode = mode
        if self.mouse_mode_changed_callback:
            self.mouse_mode_changed_callback(mode)

    def set_mouse_mode_buttons_enabled(self, enabled: bool):
        """
        Enable or disable the mouse mode buttons.
        """
        self.mouse_translate_btn.setEnabled(enabled)
        self.mouse_rotate_btn.setEnabled(enabled)
        self.mouse_interrogation_btn.setEnabled(enabled)

    def on_offset_change(self, axis_index, value):
        """
            When a slider value changes, this method collects the current x, y, z offsets and
            calls the registered offset_changed_callback with the new values.

            Args:
                axis_index: The index of the axis that was changed (0 for x, 1 for y, 2 for z).
                value: The new value of the changed slider.
        """
        self.translate_labels[axis_index].setText(f"{value} mm")
        if self.offset_changed_callback:
            x = self.translate_sliders[0].value()
            y = self.translate_sliders[1].value()
            z = self.translate_sliders[2].value()
            self.offset_changed_callback((x, y, z))
        # Update matrix dialog if open
        if self._matrix_dialog and self._get_vtk_engine_callback:
            engine = self._get_vtk_engine_callback()
            if engine is not None and hasattr(engine, "transform"):
                self._matrix_dialog.set_matrix(engine.user_transform)

    def set_offset_changed_callback(self, callback):
        """
                This method allows external code to register a callback that will be
                invoked with the new (x, y, z) offset when a slider is adjusted.

                Args:
                    callback: A function that takes a tuple or list representing
                    the new (x, y, z) offset.
                """
        self.offset_changed_callback = callback

    def set_rotation_changed_callback(self, callback):
        """
        Allows external code to register a callback for rotation changes.
        Args:
            callback: A function that takes a tuple (rx, ry, rz) in degrees.
        """
        self.rotation_changed_callback = callback

    def set_color_pair_changed_callback(self, callback):
        """
        Allows external code to register a callback for color pair changes.
        Args:
            callback: A function that takes (fixed_color, moving_color, coloring_enabled).
        """
        self.color_pair_changed_callback = callback

    def _make_rotation_change_handler(self, idx):
        return lambda value: self.on_rotation_change(idx, value)

    def on_rotation_change(self, axis_index, value):
        """
        Called when a rotation slider value changes.
        """
        # Show value in degrees (float, 1 decimal)
        self.rotate_labels[axis_index].setText(f"{value/10.0:.1f}°")
        if self.rotation_changed_callback:
            rx = self.rotate_sliders[0].value() / 10.0
            ry = self.rotate_sliders[1].value() / 10.0
            rz = self.rotate_sliders[2].value() / 10.0
            self.rotation_changed_callback((rx, ry, rz))
        # Update matrix dialog if open
        if self._matrix_dialog and self._get_vtk_engine_callback:
            engine = self._get_vtk_engine_callback()
            if engine is not None and hasattr(engine, "transform"):
                self._matrix_dialog.set_matrix(engine.user_transform)

    def set_offsets(self, offsets):
        """
            This method updates the slider positions for the x, y, z axes without
            emitting value changed signals.

            Args:
                offsets: A tuple or list containing the new x, y, z offset values.
        """

        for i in range(3):
            self.translate_sliders[i].blockSignals(True)
            self.translate_sliders[i].setValue(int(round(offsets[i])))
            self.translate_labels[i].setText(f"{int(round(offsets[i]))} mm")
            self.translate_sliders[i].blockSignals(False)

    def reset_trans(self):
        """
        This method sets each translation slider to zero and updates the
        corresponding label to "0 mm".
        """
        for slider, label in zip(self.translate_sliders, self.translate_labels):
            slider.blockSignals(True)
            slider.setValue(0)
            label.setText("0 mm")
            slider.blockSignals(False)

    def reset_rot(self):
        """
        This method sets each rotation slider to zero.
        """
        for slider, label in zip(self.rotate_sliders, self.rotate_labels):
            slider.blockSignals(True)
            slider.setValue(0)
            label.setText("0°")
            slider.blockSignals(False)

    def reset_transform(self):
        """
        Resets both translation and rotation sliders to zero and calls callbacks.
        """
        self.reset_trans()
        self.reset_rot()
        # Call callbacks to update the views/engine
        if self.offset_changed_callback:
            x = self.translate_sliders[0].value()
            y = self.translate_sliders[1].value()
            z = self.translate_sliders[2].value()
            self.offset_changed_callback((x, y, z))
        if self.rotation_changed_callback:
            rx = self.rotate_sliders[0].value()
            ry = self.rotate_sliders[1].value()
            rz = self.rotate_sliders[2].value()
            self.rotation_changed_callback((rx, ry, rz))
        # Update matrix dialog if open
        if self._matrix_dialog and self._get_vtk_engine_callback:
            engine = self._get_vtk_engine_callback()
            if engine is not None and hasattr(engine, "transform"):
                self._matrix_dialog.set_matrix(engine.user_transform)

    def _make_offset_change_handler(self, idx):
        return lambda value: self.on_offset_change(idx, value)

    def _on_color_pair_changed(self, text):
        """
        Handle changes to the color pair combo box.
        Updates the internal color state and emits a signal/callback if set.
        """
        self.fixed_color, self.moving_color, self.coloring_enabled = get_color_pair_from_text(text)

        # If a callback is set, notify external listeners (e.g., the main view/controller)
        if hasattr(self, "color_pair_changed_callback") and callable(self.color_pair_changed_callback):
            self.color_pair_changed_callback(self.fixed_color, self.moving_color, self.coloring_enabled)

    def set_get_vtk_engine_callback(self, callback):
        """
        Set a callback that returns the current VTKEngine instance.
        """
        self._get_vtk_engine_callback = callback

    def show_transform_matrix(self):
        """
        Show the transformation matrix dialog for the current VTKEngine.
        """
        if self._matrix_dialog is None:
            self._matrix_dialog = TransformMatrixDialog(self)
        # Get the VTKEngine instance from the callback
        engine = self._get_vtk_engine_callback() if self._get_vtk_engine_callback else None
        if engine is not None and hasattr(engine, "transform"):
            self._matrix_dialog.set_matrix(engine.transform)
        self._matrix_dialog.show()
        self._matrix_dialog.raise_()
        self._matrix_dialog.activateWindow()

    def save_fusion_state(self):
        """
                Save the current fusion transform as a DICOM Spatial Registration Object (SRO).
                This function creates a standards-compliant DICOM SRO containing the 4x4 transformation matrix
                for the moving image overlay, referencing the fixed and moving images. The user is prompted
                to select the save location and filename for the DICOM file.
                Returns:
                    None
                """


        vtk_engine = self._get_vtk_engine_callback() if hasattr(self,
                                                                "_get_vtk_engine_callback") and self._get_vtk_engine_callback else None
        if vtk_engine is None:
            QMessageBox.warning(self, "Error", "No VTK engine found.")
            logging.error("No VTK engine found in save_fusion_state")
            return

        # Gather the 4x4 transform matrix
        #matris is used ignore the error
        matrix = None
        if hasattr(vtk_engine, "transform"):
            m = vtk_engine.transform.GetMatrix()
            matrix = np.array([[m.GetElement(i, j) for j in range(4)] for i in range(4)], dtype=np.float32)
        else:
            QMessageBox.warning(self, "Error", "No transform matrix found.")
            logging.error("No transform matrix found")
            return

        # Print translation and rotation being saved
        translation = [vtk_engine._tx, vtk_engine._ty, vtk_engine._tz]
        rotation = [vtk_engine._rx, vtk_engine._ry, vtk_engine._rz]

        ds = self._create_spatial_registration_dicom(matrix, translation, rotation, vtk_engine)

        moving_dir = getattr(vtk_engine, "moving_dir", None)

        initial_path = os.path.join(moving_dir, "transform.dcm") if moving_dir else "transform.dcm"
        filename, _ = QFileDialog.getSaveFileName(self, "Save Spatial Registration (SRO)", initial_path,
                                                  "DICOM Files (*.dcm)")
        if filename:
            truncate_ds_fields(ds)
            ds.save_as(filename)
            QMessageBox.information(self, "Saved", f"Spatial Registration (SRO) saved to {filename}")

    def _create_spatial_registration_dicom(self, matrix, translation, rotation, vtk_engine):
        """
                Create a DICOM Spatial Registration Object (SRO) dataset with the given transform.

                Args:
                    matrix: 4x4 numpy array representing the transformation matrix.
                    translation: List of translation values [tx, ty, tz].
                    rotation: List of rotation values [rx, ry, rz].
                    vtk_engine: The VTKEngine instance (for UIDs).

                Returns:
                    pydicom FileDataset representing the SRO.
                """

        fixed_ds, fixed_series_uid, fixed_image_uid = self._get_fixed_image_info()
        moving_series_uid, moving_image_uid = self._get_moving_image_info(vtk_engine)
        patient_name, patient_id = self._get_patient_info(fixed_ds)

        file_meta = self._create_file_meta()
        ds = FileDataset("transform.dcm", {}, file_meta=file_meta, preamble=b"\0" * 128)
        ds.is_little_endian = True
        ds.is_implicit_VR = True

        self._set_dicom_fields(ds, patient_name, patient_id, file_meta)
        self._add_referenced_series(ds, fixed_series_uid, fixed_image_uid)
        self._add_registration_sequence(ds, matrix, moving_series_uid, moving_image_uid)

        # Save user translation/rotation as private tags for round-trip
        ds.add_new((0x7777, 0x0020), 'LT', ",".join([str(v) for v in translation]))
        ds.add_new((0x7777, 0x0021), 'LT', ",".join([str(v) for v in rotation]))

        return ds

    def _get_fixed_image_info(self):
        """
                Retrieve the fixed image dataset and its SeriesInstanceUID and SOPInstanceUID.

                Returns:
                    tuple: (fixed_ds, fixed_series_uid, fixed_image_uid)
                """
        from src.Model.PatientDictContainer import PatientDictContainer
        pdc = PatientDictContainer()
        fixed_ds = pdc.dataset[0] if pdc.dataset and 0 in pdc.dataset else None
        fixed_series_uid = getattr(fixed_ds, "SeriesInstanceUID", "1.2.3.4.5.6.7.8.1")
        fixed_image_uid = getattr(fixed_ds, "SOPInstanceUID", "1.2.3.4.5.6.7.8.1.1")
        return fixed_ds, fixed_series_uid, fixed_image_uid

    def _get_moving_image_info(self, vtk_engine):
        """
                Retrieve the moving image SeriesInstanceUID and SOPInstanceUID from the VTKEngine.

                Args:
                    vtk_engine: The VTKEngine instance.

                Returns:
                    tuple: (moving_series_uid, moving_image_uid)
                """
        moving_series_uid = getattr(vtk_engine, "moving_series_uid", None)
        moving_image_uid = getattr(vtk_engine, "moving_image_uid", None)
        if not moving_series_uid or not moving_image_uid:
            moving_series_uid = "1.2.3.4.5.6.7.8.2"
            moving_image_uid = "1.2.3.4.5.6.7.8.2.1"
        return moving_series_uid, moving_image_uid

    def _get_patient_info(self, fixed_ds):
        """
                Retrieve the patient name and ID for the DICOM SRO.

                Args:
                    fixed_ds: The fixed image dataset.

                Returns:
                    tuple: (patient_name, patient_id)
                """
        from pydicom import dcmread
        from src.Model.PatientDictContainer import PatientDictContainer

        patient_name = getattr(self, "patient_name", None)
        patient_id = getattr(self, "patient_id", None)
        if not patient_name or not patient_id:
            try:
                pdc = PatientDictContainer()
                filepaths = pdc.filepaths
                if filepaths and isinstance(filepaths, dict):
                    if image_keys := [
                        k for k in filepaths.keys() if str(k).isdigit()
                    ]:
                        first_key = sorted(image_keys, key=lambda x: int(x))[0]
                        first_image_path = filepaths[first_key]
                        ds_fixed = dcmread(first_image_path, stop_before_pixels=True)
                        patient_name = getattr(ds_fixed, "PatientName", None)
                        patient_id = getattr(ds_fixed, "PatientID", None)
                        logging.debug(
                            f"Found patient info in file: {first_image_path} PatientName={patient_name}, PatientID={patient_id}")
            except Exception as e:
                logging.debug(f"Could not get patient info from PatientDictContainer filepaths: {e}")

        if not patient_name or not patient_id:
            try:
                pdc = PatientDictContainer()
                patient_name = pdc.get("patient_name") or "FUSION"
                patient_id = pdc.get("patient_id") or "FUSION"
                logging.debug(
                    f"Fallback patient info from PatientDictContainer: PatientName={patient_name}, PatientID={patient_id}")
            except Exception as e:
                logging.debug(f"Could not get patient info from PatientDictContainer: {e}")
                patient_name = "FUSION"
                patient_id = "FUSION"
                logging.debug(f"Using default patient info: PatientName={patient_name}, PatientID={patient_id}")

        if patient_name and len(str(patient_name)) > 64:
            logging.warning(
                f"PatientName length ({len(str(patient_name))}) exceeds DICOM max of 64. It will be truncated.")
            patient_name = str(patient_name)[:64]
        if patient_id and len(str(patient_id)) > 64:
            logging.warning(f"PatientID length ({len(str(patient_id))}) exceeds DICOM max of 64. It will be truncated.")
            patient_id = str(patient_id)[:64]
        logging.debug(f"Saving transform DICOM with PatientName={patient_name}, PatientID={patient_id}")
        return patient_name, patient_id

    def _create_file_meta(self):
        """
                Create the DICOM file meta information for the SRO.

                Returns:
                    pydicom.Dataset: The file meta dataset.
                """
        import pydicom
        from pydicom.uid import generate_uid
        file_meta = pydicom.Dataset()
        file_meta.MediaStorageSOPClassUID = "1.2.840.10008.5.1.4.1.1.66.1"  # Spatial Registration Storage
        file_meta.MediaStorageSOPInstanceUID = generate_uid()
        file_meta.ImplementationClassUID = generate_uid()
        return file_meta

    def _set_dicom_fields(self, ds, patient_name, patient_id, file_meta):
        """
                Set the required DICOM fields for the SRO dataset.

                Args:
                    ds: The FileDataset to update.
                    patient_name: The patient name.
                    patient_id: The patient ID.
                    file_meta: The file meta dataset.
                """
        import datetime
        dt = datetime.datetime.now()
        ds.PatientName = patient_name
        ds.PatientID = patient_id
        ds.StudyInstanceUID = generate_uid()
        ds.SeriesInstanceUID = generate_uid()
        ds.SOPInstanceUID = file_meta.MediaStorageSOPInstanceUID
        ds.SOPClassUID = file_meta.MediaStorageSOPClassUID
        ds.Modality = "REG"
        ds.StudyDate = dt.strftime('%Y%m%d')
        ds.StudyTime = dt.strftime('%H%M%S')
        ds.SeriesDescription = "Manual Fusion Spatial Registration"
        ds.SeriesNumber = "1"
        ds.InstanceNumber = "1"

    def _add_referenced_series(self, ds, fixed_series_uid, fixed_image_uid):
        """
                Add the referenced series and image sequence for the fixed image.

                Args:
                    ds: The FileDataset to update.
                    fixed_series_uid: The SeriesInstanceUID of the fixed image.
                    fixed_image_uid: The SOPInstanceUID of the fixed image.
                """
        from pydicom.dataset import Dataset
        ds.ReferencedSeriesSequence = [Dataset()]
        ds.ReferencedSeriesSequence[0].SeriesInstanceUID = fixed_series_uid
        ds.ReferencedSeriesSequence[0].ReferencedImageSequence = [Dataset()]
        ds.ReferencedSeriesSequence[0].ReferencedImageSequence[0].ReferencedSOPClassUID = "1.2.840.10008.5.1.4.1.1.2"
        ds.ReferencedSeriesSequence[0].ReferencedImageSequence[0].ReferencedSOPInstanceUID = fixed_image_uid

    def _add_registration_sequence(self, ds, matrix, moving_series_uid, moving_image_uid):
        """
                Add the registration sequence for the moving image and transformation.

                Args:
                    ds: The FileDataset to update.
                    matrix: 4x4 numpy array representing the transformation matrix.
                    moving_series_uid: The SeriesInstanceUID of the moving image.
                    moving_image_uid: The SOPInstanceUID of the moving image.
                """
        from pydicom.dataset import Dataset
        from pydicom.uid import generate_uid

        reg = Dataset()
        reg.MatrixRegistrationSequence = [Dataset()]
        reg.MatrixRegistrationSequence[0].FrameOfReferenceTransformationMatrixType = "RIGID"
        reg.MatrixRegistrationSequence[0].FrameOfReferenceTransformationMatrix = [float(v) for v in matrix.flatten()]
        reg.MatrixRegistrationSequence[0].FrameOfReferenceTransformationComment = "Manual fusion transform"
        reg.MatrixRegistrationSequence[0].FrameOfReferenceUID = generate_uid()
        reg.MatrixRegistrationSequence[0].ReferencedSeriesSequence = [Dataset()]
        reg.MatrixRegistrationSequence[0].ReferencedSeriesSequence[0].SeriesInstanceUID = moving_series_uid
        reg.MatrixRegistrationSequence[0].ReferencedSeriesSequence[0].ReferencedImageSequence = [Dataset()]
        reg.MatrixRegistrationSequence[0].ReferencedSeriesSequence[0].ReferencedImageSequence[
            0].ReferencedSOPClassUID = "1.2.840.10008.5.1.4.1.1.2"
        reg.MatrixRegistrationSequence[0].ReferencedSeriesSequence[0].ReferencedImageSequence[
            0].ReferencedSOPInstanceUID = moving_image_uid
        ds.RegistrationSequence = [reg]
        # Also add the referenced series/image sequence for moving image (for compatibility)
        ds.RegistrationSequence[0].MatrixRegistrationSequence[0].ReferencedSeriesSequence = [Dataset()]
        ds.RegistrationSequence[0].MatrixRegistrationSequence[0].ReferencedSeriesSequence[
            0].SeriesInstanceUID = moving_series_uid
        ds.RegistrationSequence[0].MatrixRegistrationSequence[0].ReferencedSeriesSequence[0].ReferencedImageSequence = [
            Dataset()]
        ds.RegistrationSequence[0].MatrixRegistrationSequence[0].ReferencedSeriesSequence[0].ReferencedImageSequence[
            0].ReferencedSOPClassUID = "1.2.840.10008.5.1.4.1.1.2"
        ds.RegistrationSequence[0].MatrixRegistrationSequence[0].ReferencedSeriesSequence[0].ReferencedImageSequence[
            0].ReferencedSOPInstanceUID = moving_image_uid


    def load_fusion_state(self):
        """
                Load a fusion transform state from a DICOM Spatial Registration Object (SRO).
                This function loads a previously saved 4x4 transformation matrix from a DICOM SRO file
                (created by the Save Fusion State function) and applies it to the current fusion session.
                The user is prompted to select the DICOM file to load.
                Returns:
                    None
                """
        import pydicom
        import numpy as np

        vtk_engine = self._get_vtk_engine_callback() if hasattr(self,
                                                                "_get_vtk_engine_callback") and self._get_vtk_engine_callback else None
        if vtk_engine is None:
            logging.error("No VTK engine found in load_fusion_state")
            return

        moving_dir = getattr(vtk_engine, "moving_dir", None)

        initial_path = moving_dir or ""
        filename, _ = QFileDialog.getOpenFileName(self, "Load Fusion State", initial_path, "DICOM Files (*.dcm)")

        if filename:
            try:
                ds = pydicom.dcmread(filename)
            except Exception as e:
                logging.error(f"Could not read DICOM file:\n{e}")
                return

            # Check for Spatial Registration Object
            if hasattr(ds, "RegistrationSequence"):
                self._extracted_from_load_fusion_state_sro(ds, np, vtk_engine, filename)
            #fallback to private tags if above failed
            elif (0x7777, 0x0010) in ds:
                self._extracted_from_load_fusion_state_sro(ds, np, vtk_engine, filename)
            else:
                logging.error("No spatial registration found in DICOM file.\nPlease select a transform.dcm file "
                              "created by the Save Fusion State function.")

    def _extracted_from_load_fusion_state_sro(self, ds, np, vtk_engine, filename):
        """
        Apply a loaded fusion transform from a DICOM SRO to the current session.
        Given a DICOM dataset containing a spatial registration, this method extracts the
        4x4 transformation matrix, applies it to the VTK engine, updates the GUI sliders,
        and refreshes the fusion views.
        Args:
            ds: The loaded pydicom Dataset containing the SRO.
            np: The numpy module.
            vtk_engine: The VTKEngine instance to update.
            filename: The filename of the loaded DICOM file.
        Returns:
            None
        """
        import vtk

        # --- Extract 4x4 transform matrix from SRO ---
        reg_seq = ds.RegistrationSequence[0]
        mat_seq = reg_seq.MatrixRegistrationSequence[0]
        matrix_flat = mat_seq.FrameOfReferenceTransformationMatrix
        matrix = np.array(matrix_flat, dtype=np.float32).reshape((4, 4))

        # For SRO, translation/rotation are not stored separately, so extract from matrix
        # Try to load user translation/rotation if present
        if (0x7777, 0x0020) in ds:
            translation = [float(x) for x in ds[(0x7777, 0x0020)].value.split(",")]
        else:
            translation = [matrix[0, 3], matrix[1, 3], matrix[2, 3]]
        if (0x7777, 0x0021) in ds:
            rotation = [float(x) for x in ds[(0x7777, 0x0021)].value.split(",")]
        else:
            rotation = [0, 0, 0]

        m = vtk.vtkMatrix4x4()
        for i, j in itertools.product(range(4), range(4)):
            m.SetElement(i, j, matrix[i, j])

        if hasattr(vtk_engine, "transform"):
            vtk_engine.transform.SetMatrix(m)
            vtk_engine.reslice3d.SetResliceAxes(m)
            vtk_engine.reslice3d.Modified()

        if hasattr(vtk_engine, "set_translation"):
            vtk_engine.set_translation(*translation)
        if hasattr(vtk_engine, "set_rotation_deg"):
            vtk_engine.set_rotation_deg(*rotation)

        self.set_offsets(translation)
        for i in range(3):
            self.rotate_sliders[i].blockSignals(True)
            self.rotate_sliders[i].setValue(int(round(rotation[i] * 10)))
            self.rotate_labels[i].setText(f"{rotation[i]:.1f}°")
            self.rotate_sliders[i].blockSignals(False)

        if self.offset_changed_callback:
            self.offset_changed_callback(translation)
        if self.rotation_changed_callback:
            self.rotation_changed_callback(tuple(rotation))

        #do not move this from here or it will throw an error
        from src.View.mainpage.MainPage import UIMainWindow

        mw = next(
            (
                widget
                for widget in QtWidgets.QApplication.topLevelWidgets()
                if isinstance(widget, UIMainWindow)
            ),
            None,
        )
        if mw is not None:
            mw.update_views()

        if threading.current_thread() is threading.main_thread():
            QMessageBox.information(self, "Loaded", f"Spatial Registration loaded from {filename}")
        else:
            logging.error(f"[INFO] Spatial Registration loaded from {filename}")<|MERGE_RESOLUTION|>--- conflicted
+++ resolved
@@ -96,11 +96,7 @@
             self.translate_labels.append(value_label)
 
             # Mouse Mode Toolbar (Translate/Rotate/Interrogation)
-<<<<<<< HEAD
-            
-=======
-
->>>>>>> f36b9a7a
+           
         mouse_mode_hbox = QtWidgets.QHBoxLayout()
         mouse_mode_hbox.setSpacing(20)
         mouse_mode_hbox.setContentsMargins(0, 0, 0, 0)
