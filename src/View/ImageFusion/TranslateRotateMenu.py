--- conflicted
+++ resolved
@@ -87,11 +87,8 @@
             self.translate_sliders.append(slider)
             self.translate_labels.append(value_label)
 
-<<<<<<< HEAD
-        # Mouse Mode Toolbar (Translate/Rotate)
-=======
             # Mouse Mode Toolbar (Translate/Rotate/Interrogation)
->>>>>>> 37faaadc
+
         mouse_mode_hbox = QtWidgets.QHBoxLayout()
         mouse_mode_hbox.setSpacing(20)
         mouse_mode_hbox.setContentsMargins(0, 0, 0, 0)
@@ -140,15 +137,12 @@
         self.mouse_mode_group.setExclusive(True)
         self.mouse_mode_group.addButton(self.mouse_translate_btn)
         self.mouse_mode_group.addButton(self.mouse_rotate_btn)
-<<<<<<< HEAD
-
-        # Track last clicked button for "toggle off" 
-=======
+
         self.mouse_mode_group.addButton(self.mouse_interrogation_btn)
         self.mouse_mode_group.addButton(self.mouse_none_btn)
 
         # Track last clicked button for "toggle off"
->>>>>>> 37faaadc
+
         self._last_checked_button = None
 
         def on_mouse_mode_btn_clicked(btn):
@@ -166,28 +160,21 @@
                     self.mouse_mode = "translate"
                 elif btn == self.mouse_rotate_btn:
                     self.mouse_mode = "rotate"
-<<<<<<< HEAD
-=======
+
                 elif btn == self.mouse_interrogation_btn:
                     self.mouse_mode = "interrogation"
                 elif btn == self.mouse_none_btn:
                     self.mouse_mode = None
->>>>>>> 37faaadc
 
             # Call callback if set
             if self.mouse_mode_changed_callback:
                 self.mouse_mode_changed_callback(self.mouse_mode)
 
-<<<<<<< HEAD
-
-        self.mouse_translate_btn.clicked.connect(lambda: on_mouse_mode_btn_clicked(self.mouse_translate_btn))
-        self.mouse_rotate_btn.clicked.connect(lambda: on_mouse_mode_btn_clicked(self.mouse_rotate_btn))
-=======
+
         self.mouse_translate_btn.clicked.connect(lambda: on_mouse_mode_btn_clicked(self.mouse_translate_btn))
         self.mouse_rotate_btn.clicked.connect(lambda: on_mouse_mode_btn_clicked(self.mouse_rotate_btn))
         self.mouse_interrogation_btn.clicked.connect(lambda: on_mouse_mode_btn_clicked(self.mouse_interrogation_btn))
         self.mouse_none_btn.clicked.connect(lambda: on_mouse_mode_btn_clicked(self.mouse_none_btn))
->>>>>>> 37faaadc
 
         # Rotate section
         layout.addSpacing(8)
