from PySide6 import QtCore
import logging
import os
import pydicom
import numpy as np
from pydicom import dcmread
from vtkmodules.util import numpy_support
from pydicom.errors import InvalidDicomError
from src.Model.PatientDictContainer import PatientDictContainer
from src.Model.MovingDictContainer import MovingDictContainer
from src.View.ImageFusion.MovingImageLoader import MovingImageLoader

from src.Model.VTKEngine import VTKEngine
from src.Model.Windowing import windowing_model_direct

<<<<<<< HEAD
from src.View.ImageLoader import ImageLoader

class ManualFusionLoader(ImageLoader):
    signal_loaded = QtCore.Signal(object)
    signal_error = QtCore.Signal(object)

    def __init__(self, selected_files, existing_rtss=None, parent_window=None):
        super().__init__(selected_files, existing_rtss, parent_window)
=======
class ManualFusionLoader(QtCore.QObject):
    """
       Loads fixed and moving DICOM images for manual image fusion using VTK and manages transform extraction.
       This class handles the loading process, extraction of any saved spatial registration transforms, and emits signals with the results or errors.
       """
    signal_loaded = QtCore.Signal(object)
    signal_error = QtCore.Signal(object)

    def __init__(self, selected_files, parent=None, patient_name=None, patient_id=None):
        super().__init__(parent)
        self.selected_files = selected_files
        self.patient_name = patient_name
        self.patient_id = patient_id
>>>>>>> ca165d12

    def load(self, interrupt_flag=None, progress_callback=None):
        """
               Loads the fixed and moving images for manual fusion using VTK and emits the result.
               This method attempts to load the images and any associated transform, emitting progress updates and errors as needed.

               Args:
                   interrupt_flag: Optional flag to interrupt the loading process (not used).
                   progress_callback: Optional callback function to report progress updates.

               Returns:
                   None. Emits the result via the signal_loaded or signal_error signals.
               """
        try:
            self._load_with_vtk(progress_callback, interrupt_flag)
        except Exception as e:
            if progress_callback is not None:
                progress_callback.emit(("Error loading images", e))
                logging.error(f"Error loading images: {e}")
                self.signal_error.emit((False, e))

<<<<<<< HEAD
    def _load_with_vtk(self, progress_callback, interrupt_flag=None):
=======
    def _load_with_vtk(self, progress_callback):
        """
                Loads the fixed and moving images using VTK for manual fusion and optionally extracts a saved transform.

                This function loads the fixed and moving image series from the selected directories using VTKEngine,
                validates that all selected files are from the same directory, and checks for a selected transform DICOM.
                If a transform DICOM is found, it extracts the transformation data for use in restoring a previous session.
                Emits the loaded VTKEngine and any extracted transform data via the signal_loaded signal.

                Args:
                    progress_callback: A callback function to report progress updates.

                Returns:
                    None. Emits the result via the signal_loaded signal.
                """

>>>>>>> ca165d12
        # Progress: loading fixed image
        if progress_callback is not None:
            progress_callback.emit(("Loading fixed image (VTK)...", 10))

        # Gather fixed filepaths (directory)
        patient_dict_container = PatientDictContainer()
        fixed_dir = patient_dict_container.path
        moving_dir = None
        transform_file = None

        if self.selected_files:
            # Validate all selected files are from the same directory
            dirs = {os.path.dirname(f) for f in self.selected_files}
            if len(dirs) > 1:
                # Emit error message if invalid
                error_msg = (
                    f"Selected files span multiple directories: {dirs}. "
                    "Manual fusion requires all files to be from the same directory."
                )
                if progress_callback is not None:
                    progress_callback.emit(("Error loading images", error_msg))
                    logging.error(error_msg)
                self.signal_error.emit((False, error_msg))
                return
            moving_dir = dirs.pop()

            # Check if any selected file is a transform DICOM (Spatial Registration)

            for f in self.selected_files:
                try:
                    ds = dcmread(f, stop_before_pixels=True)
                    modality = getattr(ds, "Modality", "").upper()
                    sop_class = getattr(ds, "SOPClassUID", "")
                    if modality == "REG" or sop_class == "1.2.840.10008.5.1.4.1.1.66.1":
                        transform_file = f
                        break
                except (InvalidDicomError, AttributeError, OSError):
                    continue

        # Use VTKEngine to load images
        engine = VTKEngine()
        fixed_loaded = engine.load_fixed(fixed_dir)
        if not fixed_loaded:
            raise RuntimeError("Failed to load fixed image with VTK.")

        if progress_callback is not None:
            progress_callback.emit(("Loading overlay image (VTK)...", 50))

        moving_loaded = engine.load_moving(moving_dir)
        
        if not moving_loaded:
            raise RuntimeError("Failed to load moving image with VTK.")

<<<<<<< HEAD
        moving_image_loader = MovingImageLoader(self.selected_files, None, self)
        moving_model_populated = moving_image_loader.load_manual_mode(interrupt_flag, progress_callback)

        if not moving_model_populated:
            raise RuntimeError("Failed to populate Moving Model Container")
=======
        # If a transform DICOM was found and is ticked, extract transform data only
        transform_data = None
        if transform_file is not None:
            if progress_callback is not None:
                progress_callback.emit(("Extracting saved transform...", 80))
            ds = pydicom.dcmread(transform_file)
            # Check if they are registered or have a private tag set in save function in translate rotation menu
            if hasattr(ds, "RegistrationSequence") or (0x7777, 0x0010) in ds:
                transform_data = self._extracted_from__load_with_vtk_62(ds, np, transform_file)
>>>>>>> ca165d12

        if progress_callback is not None:
            progress_callback.emit(("Finalising", 90))

        # Only emit the VTKEngine for downstream use; overlays will be generated on-the-fly
        self.signal_loaded.emit((True, {
            "vtk_engine": engine,
            "transform_data": transform_data,
        }))

    def _extracted_from__load_with_vtk_62(self, ds, np, transform_file):
        """
                Extracts transformation matrix, translation, and rotation from a DICOM Spatial Registration Object (SRO).

                This function reads the 4x4 transformation matrix from the SRO, and attempts to extract user-saved
                translation and rotation from private tags if present. If not present, translation is taken from the
                matrix and rotation defaults to zero. The extracted values are returned in a dictionary for use in
                restoring a manual fusion session.

                Args:
                    ds: The loaded pydicom Dataset containing the SRO.
                    np: The numpy module.
                    transform_file: The filename of the loaded DICOM file.

                Returns:
                    dict: A dictionary containing the matrix, translation, rotation, and transform_file.
                """
        # Try to extract the 4x4 transformation matrix from the DICOM SRO
        try:
            reg_seq = ds.RegistrationSequence[0]
            mat_seq = reg_seq.MatrixRegistrationSequence[0]
            matrix_flat = mat_seq.FrameOfReferenceTransformationMatrix
            matrix = np.array(matrix_flat, dtype=np.float32).reshape((4, 4))
        except Exception as e:
            logging.error(f"Error extracting transformation matrix from SRO: {e}")
            raise


        # Extract translation from private tag if present, else from matrix
        try:
            if (0x7777, 0x0020) in ds:
                # User-saved translation (as comma-separated string)
                translation = [float(x) for x in ds[(0x7777, 0x0020)].value.split(",")]
            else:
                # Default: use translation from the matrix
                translation = [matrix[0, 3], matrix[1, 3], matrix[2, 3]]
        except Exception as e:
            logging.error(f"Error extracting translation from SRO: {e}")
            translation = [matrix[0, 3], matrix[1, 3], matrix[2, 3]]

            # Extract rotation from private tag if present, else default to [0, 0, 0]
        try:
            if (0x7777, 0x0021) in ds:
                # User-saved rotation (as comma-separated string)
                rotation = [float(x) for x in ds[(0x7777, 0x0021)].value.split(",")]
            else:
                # Default: no rotation
                rotation = [0, 0, 0]
        except Exception as e:
            logging.error(f"Error extracting rotation from SRO: {e}")
            rotation = [0, 0, 0]

        # Return all extracted transform data in a dictionary
        return {
            "matrix": matrix,
            "translation": translation,
            "rotation": rotation,
            "transform_file": transform_file,
        }

    def on_manual_fusion_loaded(self, result):
        """
                Handles the completion of manual fusion image loading and updates the application state.

                This method is called when manual fusion images have been loaded, either successfully or with an error.
                It extracts the fixed and moving images from the VTK engine, stores them in the PatientDictContainer,
                and ensures that the fusion window/level settings are initialized. It then triggers a refresh of the
                fusion views by calling windowing_model_direct with the current or default window/level.

                Args:
                    result: A tuple (success, data) where success is a boolean indicating if loading succeeded,
                        and data contains the loaded VTK engine and any additional information.

                Returns:
                    None
                """
        success, data = result
        if not success:
            logging.error("Manual fusion load failed:", data)
            return

        engine = data["vtk_engine"]

        # Extract the fixed image from the VTK engine
        if hasattr(engine, "get_fixed_image"):
            fixed_image = engine.get_fixed_image()
        elif hasattr(engine, "fixed_reader") and hasattr(engine.fixed_reader, "GetOutput"):
            fixed_image = engine.fixed_reader.GetOutput()
        else:
            fixed_image = None

        # Extract the moving image from the VTK engine
        if hasattr(engine, "get_moving_image"):
            moving_image = engine.get_moving_image()
        elif hasattr(engine, "moving_reader") and hasattr(engine.moving_reader, "GetOutput"):
            moving_image = engine.moving_reader.GetOutput()
        else:
            moving_image = None

        # Save manual fusion in PatientDictContainer
        patient_dict_container = PatientDictContainer()
        # You can store a tuple (fixed, moving, optional tfm)
        patient_dict_container.set("manual_fusion", (fixed_image, moving_image, None))

        # Convert the fixed image to a numpy array if possible
        if hasattr(fixed_image, "GetPointData"):  # VTK image
            dims = fixed_image.GetDimensions()
            scalars = fixed_image.GetPointData().GetScalars()
            np_img = numpy_support.vtk_to_numpy(scalars).reshape(dims[::-1])
            fixed_image_array = np_img
        elif hasattr(fixed_image, "GetArrayFromImage"):  # SimpleITK image
            fixed_image_array = fixed_image  # assume already numpy
        else:
            fixed_image_array = None
            logging.error(
                f"Unsupported image type for fixed_image: {type(fixed_image)}. "
                "Image array extraction failed."
            )

        # Retrieve current window and level settings
        window = patient_dict_container.get("fusion_window")
        level = patient_dict_container.get("fusion_level")

        # If not set, use sensible defaults based on the fixed image array
        if window is None or level is None:
            # Instead of using min/max, use a clinical default (e.g. "Normal" or "Soft Tissue")
            # You can also use the default from dict_windowing
            dict_windowing = patient_dict_container.get("dict_windowing")
            if dict_windowing and "Normal" in dict_windowing:
                window, level = dict_windowing["Normal"]
            else:
                window = 400
                level = 40
            # Set these as the initial fusion window/level
            patient_dict_container.set("fusion_window", window)
            patient_dict_container.set("fusion_level", level)

        # Trigger a refresh of the fusion views with the current window/level
        windowing_model_direct(window=window, level=level, init=[False, False, False, True],
                               fixed_image_array=fixed_image_array)<|MERGE_RESOLUTION|>--- conflicted
+++ resolved
@@ -13,16 +13,6 @@
 from src.Model.VTKEngine import VTKEngine
 from src.Model.Windowing import windowing_model_direct
 
-<<<<<<< HEAD
-from src.View.ImageLoader import ImageLoader
-
-class ManualFusionLoader(ImageLoader):
-    signal_loaded = QtCore.Signal(object)
-    signal_error = QtCore.Signal(object)
-
-    def __init__(self, selected_files, existing_rtss=None, parent_window=None):
-        super().__init__(selected_files, existing_rtss, parent_window)
-=======
 class ManualFusionLoader(QtCore.QObject):
     """
        Loads fixed and moving DICOM images for manual image fusion using VTK and manages transform extraction.
@@ -36,7 +26,6 @@
         self.selected_files = selected_files
         self.patient_name = patient_name
         self.patient_id = patient_id
->>>>>>> ca165d12
 
     def load(self, interrupt_flag=None, progress_callback=None):
         """
@@ -58,26 +47,22 @@
                 logging.error(f"Error loading images: {e}")
                 self.signal_error.emit((False, e))
 
-<<<<<<< HEAD
+
     def _load_with_vtk(self, progress_callback, interrupt_flag=None):
-=======
-    def _load_with_vtk(self, progress_callback):
-        """
-                Loads the fixed and moving images using VTK for manual fusion and optionally extracts a saved transform.
-
-                This function loads the fixed and moving image series from the selected directories using VTKEngine,
-                validates that all selected files are from the same directory, and checks for a selected transform DICOM.
-                If a transform DICOM is found, it extracts the transformation data for use in restoring a previous session.
-                Emits the loaded VTKEngine and any extracted transform data via the signal_loaded signal.
-
-                Args:
-                    progress_callback: A callback function to report progress updates.
-
-                Returns:
-                    None. Emits the result via the signal_loaded signal.
-                """
-
->>>>>>> ca165d12
+        """
+        Loads the fixed and moving images using VTK for manual fusion and optionally extracts a saved transform.
+
+        This function loads the fixed and moving image series from the selected directories using VTKEngine,
+        validates that all selected files are from the same directory, and checks for a selected transform DICOM.
+        If a transform DICOM is found, it extracts the transformation data for use in restoring a previous session.
+        Emits the loaded VTKEngine and any extracted transform data via the signal_loaded signal.
+
+        Args:
+            progress_callback: A callback function to report progress updates.
+
+        Returns:
+            None. Emits the result via the signal_loaded signal.
+        """
         # Progress: loading fixed image
         if progress_callback is not None:
             progress_callback.emit(("Loading fixed image (VTK)...", 10))
@@ -131,13 +116,12 @@
         if not moving_loaded:
             raise RuntimeError("Failed to load moving image with VTK.")
 
-<<<<<<< HEAD
         moving_image_loader = MovingImageLoader(self.selected_files, None, self)
         moving_model_populated = moving_image_loader.load_manual_mode(interrupt_flag, progress_callback)
 
         if not moving_model_populated:
             raise RuntimeError("Failed to populate Moving Model Container")
-=======
+
         # If a transform DICOM was found and is ticked, extract transform data only
         transform_data = None
         if transform_file is not None:
@@ -147,7 +131,7 @@
             # Check if they are registered or have a private tag set in save function in translate rotation menu
             if hasattr(ds, "RegistrationSequence") or (0x7777, 0x0010) in ds:
                 transform_data = self._extracted_from__load_with_vtk_62(ds, np, transform_file)
->>>>>>> ca165d12
+
 
         if progress_callback is not None:
             progress_callback.emit(("Finalising", 90))
