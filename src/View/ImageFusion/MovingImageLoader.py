--- conflicted
+++ resolved
@@ -89,6 +89,13 @@
         uid_list = ImageLoading.get_image_uid_list(moving_dict_container.dataset)
         rtss = create_initial_rtss_from_ct(moving_dict_container.dataset[0], rtss_path, uid_list)
 
+       truncate_ds_fields(rtss)
+          rtss.save_as(str(rtss_path), write_like_original=False)
+
+          if interrupt_flag.is_set():  # Stop loading.
+              print("stopped")
+              return False
+        
         rois = ImageLoading.get_roi_info(rtss)
         moving_dict_container.set("rois", rois)
 
@@ -162,17 +169,8 @@
                 path, read_data_dict, file_names_dict = self.get_common_path_and_datasets()
             except ImageLoading.NotAllowedClassError:
                 raise ImageLoading.NotAllowedClassError
-
-<<<<<<< HEAD
+                
             moving_dict_container = self.init_container(path, read_data_dict, file_names_dict)
-=======
-        truncate_ds_fields(rtss)
-        rtss.save_as(str(rtss_path), write_like_original=False)
-
-        if interrupt_flag.is_set():  # Stop loading.
-            print("stopped")
-            return False
->>>>>>> ca165d12
 
             if interrupt_flag.is_set():
                 return False
