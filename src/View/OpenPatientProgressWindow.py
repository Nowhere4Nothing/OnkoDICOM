import platform
from pathlib import Path
from PySide6.QtWidgets import QMessageBox
from PySide6 import QtCore, QtGui, QtWidgets
from src.View.ProgressWindow import ProgressWindow
from src.View.ImageLoader import ImageLoader
from src.Controller.PathHandler import resource_path
from src.View.StyleSheetReader import StyleSheetReader


class OpenPatientProgressWindow(ProgressWindow):

    def __init__(self, *args,
                 kwargs=QtCore.Qt.WindowTitleHint |
                        QtCore.Qt.WindowCloseButtonHint):
        super(OpenPatientProgressWindow, self).__init__(*args, kwargs)

    def start_loading(self, selected_files, existing_rtss=None):
        image_loader = ImageLoader(selected_files, existing_rtss, self)
        image_loader.signal_request_calc_dvh.connect(
            self.prompt_calc_dvh)

        # Start loading the selected files on separate thread
        self.start(image_loader.load)


    def prompt_calc_dvh(self):
        """
        Windows displays buttons in a different order from Linux. A check for
        platform is performed to ensure consistency of button positioning across
        platforms.
        """
        message = "DVHs not present in RTDOSE or do not correspond to ROIs. "
        message += "Would you like to calculate DVHs? (This may take up to "
        message += "several minutes on some systems.)"
        if platform.system() == "Linux":
            choice = QMessageBox.question(self, "Calculate DVHs?", message,
                                          QMessageBox.Yes | QMessageBox.No)

            if choice == QMessageBox.Yes:
                self.signal_advise_calc_dvh.emit(True)
            else:
                self.signal_advise_calc_dvh.emit(False)
<<<<<<< HEAD

=======
        else:
>>>>>>> c520abc2
            # Create a message box and add attributes
            mb = QMessageBox()
            mb.setIcon(QMessageBox.Question)
            mb.setWindowTitle("Calculate DVHs?")
            mb.setText(message)
            button_no = QtWidgets.QPushButton("No")
            button_yes = QtWidgets.QPushButton("Yes")

            # We want the buttons 'No' & 'Yes' to be displayed in that
            # exact order. QMessageBox displays buttons in respect to
            # their assigned roles. (0 first, then 1 and so on)
            # 'AcceptRole' is 0 and 'RejectRole' is 1 thus by assigning
            # 'No' to 'AcceptRole' and 'Yes' to 'RejectRole' the buttons
            # are positioned as desired.
            mb.addButton(button_no, QtWidgets.QMessageBox.AcceptRole)
            mb.addButton(button_yes, QtWidgets.QMessageBox.RejectRole)

            # Apply stylesheet to the message box and add icon to the window
            mb.setStyleSheet(StyleSheetReader().get_stylesheet())
            mb.setWindowIcon(QtGui.QIcon(resource_path(Path.cwd().joinpath(
                'res', 'images', 'btn-icons', 'onkodicom_icon.png'))))
            mb.exec_()

            if mb.clickedButton() == button_yes:
                self.signal_advise_calc_dvh.emit(True)
            else:
                self.signal_advise_calc_dvh.emit(False)<|MERGE_RESOLUTION|>--- conflicted
+++ resolved
@@ -41,11 +41,7 @@
                 self.signal_advise_calc_dvh.emit(True)
             else:
                 self.signal_advise_calc_dvh.emit(False)
-<<<<<<< HEAD
-
-=======
         else:
->>>>>>> c520abc2
             # Create a message box and add attributes
             mb = QMessageBox()
             mb.setIcon(QMessageBox.Question)
