--- conflicted
+++ resolved
@@ -93,9 +93,6 @@
                 elif patient_summary[process] == "ISO_NO_RX_DOSE":
                     summary_text += process.upper() \
                         + " skipped as no RX Dose value was found."
-<<<<<<< HEAD
-                # Pyrad no ROIs in RTSTRUCT
-=======
                 # SUV2ROI requirement not met
                 elif patient_summary[process][0:4] == "SUV_":
                     summary_text += process.upper() \
@@ -115,8 +112,7 @@
                     summary_text += process.upper() \
                         + " could not be calculated. The dataset may be " \
                           "incomplete."
-                # PyRad2CSV no ROIs in RTSTRUCT
->>>>>>> 53670f2a
+                # PyRad no ROIs in RTSTRUCT
                 elif patient_summary[process] == "PYRAD_NO_DF":
                     summary_text += process.upper() \
                         + " failed as RTSTRUCT contained no ROIs."
