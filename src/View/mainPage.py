import matplotlib.pylab as plt
try:
    from matplotlib import _cntr as cntr
except ImportError:
    import legacycontour._cntr as cntr
import src.View.resources_rc
from copy import deepcopy

from PyQt5.QtCore import Qt
from PyQt5.QtGui import QTransform
from src.Controller.pluginMController import PManager
from src.Model.CalculateDVHs import *
from src.Model.CalculateImages import *
from src.Model.GetPatientInfo import *
from src.Model.ROI import *
from src.Model.Isodose import *
from src.View.InputDialogs import Rxdose_Check
from src.Controller.mainPageController import MainPage
from matplotlib.backends.backend_qt5agg import FigureCanvasQTAgg as FigureCanvas


class Ui_MainWindow(object):

    def setupUi(self, MainWindow, path, dataset, filepaths, rois, raw_dvh, dvhxy):

        ##############################
        #  LOAD PATIENT INFORMATION  #
        ##############################
        self.dataset = dataset
        self.raw_dvh = raw_dvh
        self.dvh_x_y = dvhxy
        self.rois = rois
        self.filepaths = filepaths
        self.path = path
        dataset = self.dataset
        self.dose_pixluts = get_dose_pixluts(self.dataset)

        self.rxdose = 1
        if self.dataset['rtplan']:
            if 'DoseReferenceSequence' in self.dataset['rtplan']:
                if self.dataset['rtplan'].DoseReferenceSequence[0].DoseReferenceStructureType:
                    self.rxdose = self.dataset['rtplan'].DoseReferenceSequence[0].TargetPrescriptionDose * 100
            elif self.dataset['rtplan'].FractionGroupSequence:
                fraction_group = self.dataset['rtplan'].FractionGroupSequence[0]
                if ("NumberOfFractionsPlanned" in fraction_group) and \
                        ("ReferencedBeamSequence" in fraction_group):
                    beams = fraction_group.ReferencedBeamSequence
                    number_of_fractions = fraction_group.NumberOfFractionsPlanned
                    for beam in beams:
                        if "BeamDose" in beam:
                            self.rxdose += beam.BeamDose * number_of_fractions * 100
        self.rxdose = round(self.rxdose)
        dose_check_dialog = Rxdose_Check(self.rxdose)
        dose_check_dialog.exec()
        self.rxdose = dose_check_dialog.get_dose()

        # WindowWidth and WindowCenter values in the DICOM file can be either
        # a list or a float. The following lines of code check what instance
        # the values belong to and sets the window and level values accordingly
        # The values are converted from the type pydicom.valuerep.DSfloat to
        # int for processing later on in the program
        if isinstance(self.dataset[0].WindowWidth, pydicom.valuerep.DSfloat):
            self.window = int(self.dataset[0].WindowWidth)
        elif isinstance(self.dataset[0].WindowWidth, pydicom.multival.MultiValue):
            self.window = int(self.dataset[0].WindowWidth[1])

        if isinstance(self.dataset[0].WindowCenter, pydicom.valuerep.DSfloat):
            self.level = int(self.dataset[0].WindowCenter)
        elif isinstance(self.dataset[0].WindowCenter, pydicom.multival.MultiValue):
            self.level = int(self.dataset[0].WindowCenter[1])

        # Variables to check for the mouse position when altering the window and
        # level values
        self.x1, self.y1 = 256, 256

        # Check to see if the imageWindowing.csv file exists
        if os.path.exists('src/data/csv/imageWindowing.csv'):
            # If it exists, read data from file into the self.dict_windowing variable
            self.dict_windowing = {}
            with open('src/data/csv/imageWindowing.csv', "r") as fileInput:
                next(fileInput)
                self.dict_windowing["Normal"] = [self.window, self.level]
                for row in fileInput:
                    # Format: Organ - Scan - Window - Level
                    items = [item for item in row.split(',')]
                    self.dict_windowing[items[0]] = [
                        int(items[2]), int(items[3])]
        else:
            # If csv does not exist, initialize dictionary with default values
            self.dict_windowing = {"Normal": [self.window, self.level], "Lung": [1600, -300],
                                   "Bone": [1400, 700], "Brain": [160, 950],
                                   "Soft Tissue": [400, 800], "Head and Neck": [275, 900]}

        self.pixel_values = convert_raw_data(self.dataset)
        self.pixmaps = get_pixmaps(self.pixel_values, self.window, self.level)

        self.file_rtss = self.filepaths['rtss']
        self.file_rtdose = self.filepaths['rtdose']
        self.dataset_rtss = pydicom.dcmread(self.file_rtss)
        self.dataset_rtdose = pydicom.dcmread(self.file_rtdose)

        # self.rois = get_roi_info(self.dataset_rtss)
        self.listRoisID = self.orderedListRoiID()
        self.dict_UID = dict_instanceUID(self.dataset)
        self.selected_rois = []
        self.selected_doses = []

        # self.raw_dvh = calc_dvhs(self.dataset_rtss, self.dataset_rtdose, self.rois)
        # self.dvh_x_y = converge_to_O_dvh(self.raw_dvh)
        self.roi_info = StructureInformation(self)
        self.basicInfo = get_basic_info(self.dataset[0])
        self.pixmapWindowing = None
        self.dict_pixluts = get_pixluts(self.dataset)
        self.dict_raw_ContourData, self.dict_NumPoints = get_raw_ContourData(
            self.dataset_rtss)
        self.dict_polygons = {}

        self.zoom = 1

        # DICOM Tree for RTSS file
        self.dicomTree_rtss = DicomTree(self.file_rtss)
        self.dictDicomTree_rtss = self.dicomTree_rtss.dict

        # DICOM Tree for RT Dose file
        self.dicomTree_rtdose = DicomTree(self.file_rtdose)
        self.dictDicomTree_rtdose = self.dicomTree_rtdose.dict

        # Patient Position
        filename_CT0 = self.filepaths[0]
        dicomTreeSlice_CT0 = DicomTree(filename_CT0)
        dictSlice_CT0 = dicomTreeSlice_CT0.dict
        self.patient_HFS = dictSlice_CT0['Patient Position'][0][:2] == 'HF'

        self.roiColor = self.initRoiColor()  # Color squares initialization for each ROI
        self.callClass = MainPage(self.path, self.dataset, self.filepaths)
        self.callManager = PManager()

        ##########################################
        #  IMPLEMENTATION OF THE MAIN PAGE VIEW  #
        ##########################################

        # Main Window
        MainWindow.setObjectName("MainWindow")
        MainWindow.setMinimumSize(1080, 700)
        MainWindow.setWindowIcon(QtGui.QIcon("src/Icon/logo.png"))
        # Central Layer
        self.centralwidget = QtWidgets.QWidget(MainWindow)
        self.centralwidget.setObjectName("centralwidget")
        self.centralwidget.setFocusPolicy(Qt.NoFocus)

        # Left Column
        self.tab1 = QtWidgets.QTabWidget(self.centralwidget)
        self.tab1.setFocusPolicy(Qt.NoFocus)
        self.tab1.setGeometry(QtCore.QRect(0, 40, 200, 361))
        self.tab1.setObjectName("tab1")

        # Left Column: Structures tab
        self.initStructCol()
        self.updateStructCol()
        self.tab1.addTab(self.tab1_structures, "")

        # Left Column: Isodoses tab
        self.initIsodColumn()
        self.tab1.addTab(self.tab1_isodoses, "")

        # Main view
        self.tab2 = QtWidgets.QTabWidget(self.centralwidget)
        self.tab2.setGeometry(QtCore.QRect(200, 40, 880, 561))
        self.tab2.setCursor(QtGui.QCursor(QtCore.Qt.ArrowCursor))
        self.tab2.setObjectName("tab2")

        # Main view: DICOM View
        self.tab2_view = QtWidgets.QWidget()
        self.tab2_view.setFocusPolicy(Qt.NoFocus)
        self.tab2_view.setObjectName("tab2_view")
        self.gridLayout_view = QtWidgets.QGridLayout(self.tab2_view)
        self.gridLayout_view.setContentsMargins(0, 0, 0, 0)
        self.gridLayout_view.setHorizontalSpacing(0)

        # Vertical Slider
        self.initSlider()
        self.slider.setFocusPolicy(Qt.NoFocus)
        self.gridLayout_view.addWidget(self.slider, 0, 1, 1, 1)
        # DICOM image processing
        self.initDICOM_view()
        self.updateDICOM_view()
        self.gridLayout_view.addWidget(self.DICOM_view, 0, 0, 1, 1)
        self.tab2.addTab(self.tab2_view, "")

        #######################################

        # Main view: DVH
        self.tab2_DVH = QtWidgets.QWidget()
        self.tab2_DVH.setObjectName("tab2_DVH")
        self.tab2_DVH.setFocusPolicy(Qt.NoFocus)
        # DVH layout
        self.widget_DVH = QtWidgets.QWidget(self.tab2_DVH)
        self.widget_DVH.setGeometry(QtCore.QRect(0, 0, 877, 520))
        self.widget_DVH.setObjectName("widget_DVH")
        self.gridL_DVH = QtWidgets.QGridLayout(self.widget_DVH)
        self.gridL_DVH.setObjectName("gridL_DVH")
        self.widget_DVH.setFocusPolicy(Qt.NoFocus)

        # DVH Processing
        self.initDVH_view()
        # DVH: Export DVH Button
        self.addExportDVH_button()
        self.tab2.addTab(self.tab2_DVH, "")

        #######################################

        # Main view: DICOM Tree
        self.tab2_DICOM_tree = QtWidgets.QWidget()
        self.tab2_DICOM_tree.setObjectName("tab2_DICOM_tree")
        self.tab2_DICOM_tree.setFocusPolicy(Qt.NoFocus)
        # Tree View tab grid layout
        self.vboxL_Tree = QtWidgets.QVBoxLayout(self.tab2_DICOM_tree)
        self.vboxL_Tree.setObjectName("vboxL_Tree")
        self.vboxL_Tree.setContentsMargins(0, 0, 0, 0)
        # Tree view selector
        self.initTreeViewSelector()
        # Creation of the Tree View
        self.treeView = QtWidgets.QTreeView(self.tab2_DICOM_tree)
        self.treeView.setFocusPolicy(Qt.NoFocus)
        self.initTree()
        self.initTreeParameters()
        self.tab2.addTab(self.tab2_DICOM_tree, "")

        #######################################

        # Main view: Clinical Data
        self.tab2_clinical_data = QtWidgets.QWidget()
        self.tab2_clinical_data.setFocusPolicy(Qt.NoFocus)
        # check for csv data
        reg = '/[clinicaldata]*[.csv]'
        if not glob.glob(self.path + reg):
            self.callClass.display_cd_form(self.tab2, self.path)
        else:
            self.callClass.display_cd_dat(self.tab2, self.path)
        self.tab2.setFocusPolicy(Qt.NoFocus)
        # Bottom Layer
        self.frame_bottom = QtWidgets.QFrame(self.centralwidget)
        self.frame_bottom.setGeometry(QtCore.QRect(0, 600, 1080, 27))
        self.frame_bottom.setFrameShape(QtWidgets.QFrame.StyledPanel)
        self.frame_bottom.setFrameShadow(QtWidgets.QFrame.Raised)
        self.frame_bottom.setObjectName("frame_bottom")
        self.frame_bottom.setFocusPolicy(Qt.NoFocus)

        # Bottom Layer: "@Onko2019" label
        self.label = QtWidgets.QLabel(self.frame_bottom)
        self.label.setGeometry(QtCore.QRect(1000, 0, 91, 29))
        self.label.setStyleSheet("font: 9pt \"Laksaman\";")
        self.label.setObjectName("label")
        self.label.setFocusPolicy(Qt.NoFocus)

        # Left Column: Structure Information
        self.frame_struct_info = QtWidgets.QFrame(self.centralwidget)
        self.frame_struct_info.setGeometry(QtCore.QRect(0, 400, 200, 201))
        self.frame_struct_info.setFrameShape(QtWidgets.QFrame.StyledPanel)
        self.frame_struct_info.setFrameShadow(QtWidgets.QFrame.Raised)
        self.frame_struct_info.setObjectName("frame_struct_info")
        self.frame_struct_info.setFocusPolicy(Qt.NoFocus)

        # Structure Information: "Select Structure" combobox
        self.initStructInfoSelector()

        # Structure Information: "Volume" label
        self.struct_volume_label = QtWidgets.QLabel(self.frame_struct_info)
        self.struct_volume_label.setGeometry(QtCore.QRect(10, 70, 68, 29))
        self.struct_volume_label.setStyleSheet("font: 10pt \"Laksaman\";")
        self.struct_volume_label.setObjectName("struct_volume_label")

        # Structure Information: "Min Dose" label
        self.struct_minDose_label = QtWidgets.QLabel(self.frame_struct_info)
        self.struct_minDose_label.setGeometry(QtCore.QRect(10, 100, 68, 31))
        self.struct_minDose_label.setStyleSheet("font: 10pt \"Laksaman\";")
        self.struct_minDose_label.setObjectName("struct_minDose_label")

        # Structure Information: "Max Dose" label
        self.struct_maxDose_label = QtWidgets.QLabel(self.frame_struct_info)
        self.struct_maxDose_label.setGeometry(QtCore.QRect(10, 130, 68, 31))
        self.struct_maxDose_label.setStyleSheet("font: 10pt \"Laksaman\";")
        self.struct_maxDose_label.setObjectName("struct_maxDose_label")

        # Structure Information: "Mean Dose" label
        self.struct_meanDose_label = QtWidgets.QLabel(self.frame_struct_info)
        self.struct_meanDose_label.setGeometry(QtCore.QRect(10, 160, 81, 31))
        self.struct_meanDose_label.setStyleSheet("font: 10pt \"Laksaman\";")
        self.struct_meanDose_label.setObjectName("struct_meanDose_label")

        # Structure Information: "Volume" box
        self.struct_volume_box = QtWidgets.QLabel(self.frame_struct_info)
        self.struct_volume_box.setGeometry(QtCore.QRect(95, 70, 81, 31))
        self.struct_volume_box.setStyleSheet("font: 10pt \"Laksaman\";")
        self.struct_volume_box.setObjectName("struct_volume_box")

        # Structure Information: "Min Dose" box
        self.struct_minDose_box = QtWidgets.QLabel(self.frame_struct_info)
        self.struct_minDose_box.setGeometry(QtCore.QRect(95, 100, 81, 31))
        self.struct_minDose_box.setStyleSheet("font: 10pt \"Laksaman\";")
        self.struct_minDose_box.setObjectName("struct_minDose_box")

        # Structure Information: "Max Dose" box
        self.struct_maxDose_box = QtWidgets.QLabel(self.frame_struct_info)
        self.struct_maxDose_box.setGeometry(QtCore.QRect(95, 130, 81, 31))
        self.struct_maxDose_box.setStyleSheet("font: 10pt \"Laksaman\";")
        self.struct_maxDose_box.setObjectName("struct_maxDose_box")

        # Structure Information: "Mean Dose" box
        self.struct_meanDose_box = QtWidgets.QLabel(self.frame_struct_info)
        self.struct_meanDose_box.setGeometry(QtCore.QRect(95, 160, 81, 31))
        self.struct_meanDose_box.setStyleSheet("font: 10pt \"Laksaman\";")
        self.struct_meanDose_box.setObjectName("struct_meanDose_box")

        # Structure Information: "Volume" unit
        self.struct_volume_unit = QtWidgets.QLabel(self.frame_struct_info)
        self.struct_volume_unit.setGeometry(QtCore.QRect(160, 70, 81, 31))
        self.struct_volume_unit.setStyleSheet("font: 10pt \"Laksaman\";")
        self.struct_volume_unit.setObjectName("struct_volume_unit")

        # Structure Information: "Min Dose" unit
        self.struct_minDose_unit = QtWidgets.QLabel(self.frame_struct_info)
        self.struct_minDose_unit.setGeometry(QtCore.QRect(160, 100, 81, 31))
        self.struct_minDose_unit.setStyleSheet("font: 10pt \"Laksaman\";")
        self.struct_minDose_unit.setObjectName("struct_minDose_unit")

        # Structure Information: "Max Dose" unit
        self.struct_maxDose_unit = QtWidgets.QLabel(self.frame_struct_info)
        self.struct_maxDose_unit.setGeometry(QtCore.QRect(160, 130, 81, 31))
        self.struct_maxDose_unit.setStyleSheet("font: 10pt \"Laksaman\";")
        self.struct_maxDose_unit.setObjectName("struct_maxDose_unit")

        # Structure Information: "Mean Dose" unit
        self.struct_meanDose_unit = QtWidgets.QLabel(self.frame_struct_info)
        self.struct_meanDose_unit.setGeometry(QtCore.QRect(160, 160, 81, 31))
        self.struct_meanDose_unit.setStyleSheet("font: 10pt \"Laksaman\";")
        self.struct_meanDose_unit.setObjectName("struct_meanDose_unit")

        # Layout Icon and Text "Structure Information"
        self.widget = QtWidgets.QWidget(self.frame_struct_info)
        self.widget.setFocusPolicy(Qt.NoFocus)
        self.widget.setGeometry(QtCore.QRect(5, 5, 160, 28))
        self.widget.setObjectName("widget")
        self.gridL_StructInfo = QtWidgets.QGridLayout(self.widget)
        self.gridL_StructInfo.setContentsMargins(0, 0, 0, 0)
        self.gridL_StructInfo.setObjectName("gridL_StructInfo")

        # Structure Information: Information Icon
        self.label_3 = QtWidgets.QLabel(self.widget)
        self.label_3.setText("")
        self.label_3.setPixmap(QtGui.QPixmap(":/images/Icon/info.png"))
        self.label_3.setObjectName("label_3")
        self.gridL_StructInfo.addWidget(self.label_3, 1, 0, 1, 1)

        # Structure Information: Structure Information Label
        self.struct_info_label = QtWidgets.QLabel(self.widget)
        self.struct_info_label.setFont(QtGui.QFont(
            "Laksaman", weight=QtGui.QFont.Bold, pointSize=10))
        self.struct_info_label.setObjectName("struct_info_label")
        self.gridL_StructInfo.addWidget(self.struct_info_label, 1, 1, 1, 1)

        self.label_3.raise_()
        self.struct_info_label.raise_()
        self.comboBoxStructInfo.raise_()
        self.struct_volume_label.raise_()
        self.struct_minDose_label.raise_()
        self.struct_maxDose_label.raise_()
        self.struct_meanDose_label.raise_()
        self.struct_volume_box.raise_()
        self.struct_minDose_box.raise_()
        self.struct_maxDose_box.raise_()
        self.struct_meanDose_box.raise_()
        self.struct_volume_unit.raise_()
        self.struct_minDose_unit.raise_()
        self.struct_maxDose_unit.raise_()
        self.struct_meanDose_unit.raise_()

        # Patient Bar

        # Patient Icon
        self.patient_icon = QtWidgets.QLabel(self.centralwidget)
        self.patient_icon.setGeometry(QtCore.QRect(10, 5, 30, 30))
        self.patient_icon.setText("")
        self.patient_icon.setPixmap(QtGui.QPixmap(":/images/Icon/patient.png"))
        self.patient_icon.setObjectName("patient_icon")

        # Name Patient (layout)
        self.widget3 = QtWidgets.QWidget(self.centralwidget)
        self.widget3.setGeometry(QtCore.QRect(50, 5, 370, 31))
        self.widget3.setObjectName("widget3")
        self.gridLayout_name = QtWidgets.QGridLayout(self.widget3)
        self.gridLayout_name.setContentsMargins(0, 0, 0, 0)
        self.gridLayout_name.setObjectName("gridLayout_name")
        self.widget3.setFocusPolicy(Qt.NoFocus)

        # Name Patient (label)
        self.patient_name = QtWidgets.QLabel(self.widget3)
        self.patient_name.setObjectName("patient_name")
        self.patient_name.setFont(QtGui.QFont(
            "Laksaman", weight=QtGui.QFont.Bold, pointSize=10))
        self.gridLayout_name.addWidget(self.patient_name, 0, 0, 1, 1)

        # Name Patient (box)
        self.patient_name_box = QtWidgets.QLabel(self.widget3)
        self.patient_name_box.setObjectName("patient_name_box")
        self.patient_name_box.setAlignment(
            QtCore.Qt.AlignLeft | QtCore.Qt.AlignVCenter)
        self.patient_name_box.setFont(QtGui.QFont("Laksaman", pointSize=10))
        self.gridLayout_name.addWidget(self.patient_name_box, 0, 1, 1, 1)

        # Patient ID (layout)
        self.widget4 = QtWidgets.QWidget(self.centralwidget)
        self.widget4.setGeometry(QtCore.QRect(500, 5, 280, 31))
        self.widget4.setObjectName("widget4")
        self.gridLayout_ID = QtWidgets.QGridLayout(self.widget4)
        self.gridLayout_ID.setContentsMargins(0, 0, 0, 0)
        self.gridLayout_ID.setObjectName("gridLayout_ID")
        self.widget4.setFocusPolicy(Qt.NoFocus)

        # Patient ID (label)
        self.patient_ID = QtWidgets.QLabel(self.widget4)
        self.patient_ID.setObjectName("patient_ID")
        self.patient_ID.setFont(QtGui.QFont(
            "Laksaman", weight=QtGui.QFont.Bold, pointSize=10))
        self.gridLayout_ID.addWidget(self.patient_ID, 0, 0, 1, 1)

        # Patient ID (box)
        self.patient_ID_box = QtWidgets.QLabel(self.widget4)
        self.patient_ID_box.setObjectName("patient_ID_box")
        self.patient_ID_box.setFont(QtGui.QFont("Laksaman", pointSize=10))
        self.gridLayout_ID.addWidget(self.patient_ID_box, 0, 1, 1, 1)

        # Gender (layout)
        self.widget2 = QtWidgets.QWidget(self.centralwidget)
        self.widget2.setGeometry(QtCore.QRect(830, 5, 111, 31))
        self.widget2.setObjectName("widget2")
        self.widget2.setFocusPolicy(Qt.NoFocus)
        self.gridLayout_gender = QtWidgets.QGridLayout(self.widget2)
        self.gridLayout_gender.setContentsMargins(0, 0, 0, 0)
        self.gridLayout_gender.setObjectName("gridLayout_gender")

        # Gender (label)
        self.patient_gender = QtWidgets.QLabel(self.widget2)
        self.patient_gender.setObjectName("patient_gender")
        self.patient_gender.setFont(QtGui.QFont(
            "Laksaman", weight=QtGui.QFont.Bold, pointSize=10))
        self.gridLayout_gender.addWidget(self.patient_gender, 0, 0, 1, 1)

        # Gender (box)
        self.patient_gender_box = QtWidgets.QLabel(self.widget2)
        self.patient_gender_box.setObjectName("patient_gender_box")
        self.patient_gender_box.setFont(QtGui.QFont("Laksaman", pointSize=10))
        self.gridLayout_gender.addWidget(self.patient_gender_box, 0, 1, 1, 1)

        # Date of Birth (layout)
        self.widget1 = QtWidgets.QWidget(self.centralwidget)
        self.widget1.setGeometry(QtCore.QRect(950, 5, 95, 31))
        self.widget1.setObjectName("widget1")
        self.widget1.setFocusPolicy(Qt.NoFocus)
        self.gridLayout_DOB = QtWidgets.QGridLayout(self.widget1)
        self.gridLayout_DOB.setContentsMargins(0, 0, 0, 0)
        self.gridLayout_DOB.setObjectName("gridLayout_DOB")

        # Date of Birth (label)
        self.patient_DOB = QtWidgets.QLabel(self.widget1)
        self.patient_DOB.setObjectName("patient_DOB")
        self.patient_DOB.setFont(QtGui.QFont(
            "Laksaman", weight=QtGui.QFont.Bold, pointSize=10))
        self.gridLayout_DOB.addWidget(self.patient_DOB, 0, 0, 1, 1)

        # Date of Birth (box)
        self.patient_DOB_box = QtWidgets.QLabel(self.widget1)
        self.patient_DOB_box.setObjectName("patient_DOB_box")
        self.patient_DOB_box.setFont(QtGui.QFont("Laksaman", pointSize=10))
        self.gridLayout_DOB.addWidget(self.patient_DOB_box, 0, 1, 1, 1)

        self.patient_icon.raise_()
        self.patient_name.raise_()
        self.patient_name_box.raise_()
        self.patient_ID.raise_()
        self.patient_ID_box.raise_()
        self.patient_gender_box.raise_()
        self.patient_DOB_box.raise_()
        self.patient_gender.raise_()
        self.patient_DOB.raise_()
        self.patient_gender_box.raise_()
        self.patient_gender.raise_()
        self.patient_DOB_box.raise_()
        self.patient_gender_box.raise_()
        self.tab1.raise_()
        self.tab2.raise_()
        self.frame_bottom.raise_()
        self.frame_struct_info.raise_()
        MainWindow.setCentralWidget(self.centralwidget)

        # Menu Bar
        self.menubar = QtWidgets.QMenuBar(MainWindow)
        self.menubar.setGeometry(QtCore.QRect(0, 0, 901, 35))
        self.menubar.setObjectName("menubar")
        MainWindow.setMenuBar(self.menubar)
        self.menubar.setFocusPolicy(Qt.NoFocus)

        # Menu Bar: File, Edit, Tools, Help
        self.menuFile = QtWidgets.QMenu(self.menubar)
        self.menuFile.setObjectName("menuFile")
        self.menuEdit = QtWidgets.QMenu(self.menubar)
        self.menuEdit.setObjectName("menuEdit")
        self.menuTools = QtWidgets.QMenu(self.menubar)
        self.menuTools.setObjectName("menuTools")
        self.menuHelp = QtWidgets.QMenu(self.menubar)
        self.menuHelp.setObjectName("menuHelp")

        # All icons used for menu bar and toolbar
        iconOpen = QtGui.QIcon()
        iconOpen.addPixmap(QtGui.QPixmap(":/images/Icon/open_patient.png"),
                           QtGui.QIcon.Normal, QtGui.QIcon.On)
        iconAnonymize_and_Save = QtGui.QIcon()
        iconAnonymize_and_Save.addPixmap(QtGui.QPixmap(":/images/Icon/AnonButton3.png"),
                                         QtGui.QIcon.Normal, QtGui.QIcon.On)
        iconZoom_In = QtGui.QIcon()
        iconZoom_In.addPixmap(QtGui.QPixmap(":/images/Icon/plus.png"),
                              QtGui.QIcon.Normal, QtGui.QIcon.On)
        iconZoom_Out = QtGui.QIcon()
        iconZoom_Out.addPixmap(QtGui.QPixmap(":/images/Icon/minus.png"),
                               QtGui.QIcon.Normal, QtGui.QIcon.On)
        iconWindowing = QtGui.QIcon()
        iconWindowing.addPixmap(QtGui.QPixmap(":/images/Icon/windowing.png"),
                                QtGui.QIcon.Normal, QtGui.QIcon.On)
        iconTransect = QtGui.QIcon()
        iconTransect.addPixmap(QtGui.QPixmap(":/images/Icon/transect.png"),
                               QtGui.QIcon.Normal, QtGui.QIcon.On)
        iconBrush = QtGui.QIcon()
        iconBrush.addPixmap(QtGui.QPixmap(":/images/Icon/ROI_Brush.png"),
                            QtGui.QIcon.Normal, QtGui.QIcon.On)
        iconIsodose = QtGui.QIcon()
        iconIsodose.addPixmap(QtGui.QPixmap(":/images/Icon/ROI_Isodose.png"),
                              QtGui.QIcon.Normal, QtGui.QIcon.On)
        iconPlugin_Manager = QtGui.QIcon()
        iconPlugin_Manager.addPixmap(QtGui.QPixmap(":/images/Icon/management.png"),
                                     QtGui.QIcon.Normal, QtGui.QIcon.On)
        iconExport = QtGui.QIcon()
        iconExport.addPixmap(QtGui.QPixmap(":/images/Icon/export.png"),
                             QtGui.QIcon.Normal, QtGui.QIcon.On)

        # Set Menu Bar (Tools tab)
        self.menuWindowing = QtWidgets.QMenu(self.menuTools)
        self.menuWindowing.setObjectName("menuWindowing")
        self.menuWindowing.setIcon(iconWindowing)
        self.menuROI_Creation = QtWidgets.QMenu(self.menuTools)
        self.menuROI_Creation.setObjectName("menuROI_Creation")
        self.menuExport = QtWidgets.QMenu(self.menuTools)
        self.menuExport.setIcon(iconExport)
        self.menuExport.setObjectName("menuExport")

        # Set Tool Bar
        self.toolBar = QtWidgets.QToolBar(MainWindow)
        self.toolBar.setCursor(QtGui.QCursor(QtCore.Qt.PointingHandCursor))
        self.toolBar.setMovable(False)
        self.toolBar.setObjectName("toolBar")
        MainWindow.addToolBar(QtCore.Qt.TopToolBarArea, self.toolBar)

        # Open Patient Action
        self.actionOpen = QtWidgets.QAction(MainWindow)
        self.actionOpen.setIcon(iconOpen)
        self.actionOpen.setIconVisibleInMenu(True)
        self.actionOpen.setObjectName("actionOpen")

        # Import Action
        self.actionImport = QtWidgets.QAction(MainWindow)
        self.actionImport.setObjectName("actionImport")

        # Save Action
        self.actionSave = QtWidgets.QAction(MainWindow)
        self.actionSave.setObjectName("actionSave")

        # Save as Anonymous Action
        self.actionSave_as_Anonymous = QtWidgets.QAction(MainWindow)
        self.actionSave_as_Anonymous.setObjectName("actionSave_as_Anonymous")

        # Exit Action
        self.actionExit = QtWidgets.QAction(MainWindow)
        self.actionExit.setObjectName("actionExit")

        # Undo Action
        self.actionUndo = QtWidgets.QAction(MainWindow)
        self.actionUndo.setObjectName("actionUndo")

        # Redo Action
        self.actionRedo = QtWidgets.QAction(MainWindow)
        self.actionRedo.setObjectName("actionRedo")

        # Rename ROI Action
        self.actionRename_ROI = QtWidgets.QAction(MainWindow)
        self.actionRename_ROI.setObjectName("actionRename_ROI")

        # Delete ROI Action
        self.actionDelete_ROI = QtWidgets.QAction(MainWindow)
        self.actionDelete_ROI.setObjectName("actionDelete_ROI")

        # Zoom In Action
        self.actionZoom_In = QtWidgets.QAction(MainWindow)
        self.actionZoom_In.setIcon(iconZoom_In)
        self.actionZoom_In.setIconVisibleInMenu(True)
        self.actionZoom_In.setObjectName("actionZoom_In")
        self.actionZoom_In.triggered.connect(self.zoomIn)

        # Zoom Out Action
        self.actionZoom_Out = QtWidgets.QAction(MainWindow)

        self.actionZoom_Out.setIcon(iconZoom_Out)
        self.actionZoom_Out.setIconVisibleInMenu(True)
        self.actionZoom_Out.setObjectName("actionZoom_Out")
        self.actionZoom_Out.triggered.connect(self.zoomOut)

        # Windowing Action
        self.actionWindowing = QtWidgets.QAction(MainWindow)
        self.actionWindowing.setIcon(iconWindowing)
        self.actionWindowing.setIconVisibleInMenu(True)
        self.actionWindowing.setObjectName("actionWindowing")
        self.initWindowingMenu(MainWindow)

        # Transect Action
        self.actionTransect = QtWidgets.QAction(MainWindow)
        self.actionTransect.setIcon(iconTransect)
        self.actionTransect.setIconVisibleInMenu(True)
        self.actionTransect.setObjectName("actionTransect")
        self.actionTransect.triggered.connect(self.transectHandler)

        # ROI by brush Action
        self.actionBrush = QtWidgets.QAction(MainWindow)
        self.actionBrush.setIcon(iconBrush)
        self.actionBrush.setIconVisibleInMenu(True)
        self.actionBrush.setObjectName("actionBrush")

        # ROI by Isodose Action
        self.actionIsodose = QtWidgets.QAction(MainWindow)
        self.actionIsodose.setIcon(iconIsodose)
        self.actionIsodose.setIconVisibleInMenu(True)
        self.actionIsodose.setObjectName("actionIsodose")

        # Plugin Manager Action
        self.actionPlugin_Manager = QtWidgets.QAction(MainWindow)
        self.actionPlugin_Manager.setIcon(iconPlugin_Manager)
        self.actionPlugin_Manager.setIconVisibleInMenu(True)
        self.actionPlugin_Manager.setObjectName("actionPlugin_Manager")
        self.actionPlugin_Manager.triggered.connect(self.pluginManagerHandler)

        # Anonymize and Save Action
        self.actionAnonymize_and_Save = QtWidgets.QAction(MainWindow)
        self.actionAnonymize_and_Save.setIcon(iconAnonymize_and_Save)
        self.actionAnonymize_and_Save.setIconVisibleInMenu(True)
        self.actionAnonymize_and_Save.setObjectName("actionAnonymize_and_Save")
        self.actionAnonymize_and_Save.triggered.connect(
            self.HandleAnonymization)

        # Export DVH Spreadsheet Action
        self.actionDVH_Spreadsheet = QtWidgets.QAction(MainWindow)
        self.actionDVH_Spreadsheet.setObjectName("actionDVH_Spreadsheet")

        # Export Clinical Data Action
        self.actionClinical_Data = QtWidgets.QAction(MainWindow)
        self.actionClinical_Data.setObjectName("actionClinical_Data")

        # Export Pyradiomics Action
        self.actionPyradiomics = QtWidgets.QAction(MainWindow)
        self.actionPyradiomics.setObjectName("actionPyradiomics")
        self.actionPyradiomics.triggered.connect(self.pyradiomicsHandler)

        # Build menu bar
        self.menuFile.addAction(self.actionOpen)
        self.menuFile.addAction(self.actionImport)
        self.menuFile.addSeparator()
        self.menuFile.addAction(self.actionSave)
        self.menuFile.addAction(self.actionSave_as_Anonymous)
        self.menuFile.addSeparator()
        self.menuFile.addAction(self.actionExit)
        self.menuEdit.addAction(self.actionUndo)
        self.menuEdit.addAction(self.actionRedo)
        self.menuEdit.addSeparator()
        self.menuEdit.addAction(self.actionRename_ROI)
        self.menuEdit.addAction(self.actionDelete_ROI)
        self.menuROI_Creation.addAction(self.actionBrush)
        self.menuROI_Creation.addAction(self.actionIsodose)
        self.menuExport.addAction(self.actionDVH_Spreadsheet)
        self.menuExport.addAction(self.actionClinical_Data)
        self.menuExport.addAction(self.actionPyradiomics)

        self.menubar.addAction(self.menuFile.menuAction())
        self.menubar.addAction(self.menuEdit.menuAction())
        self.menubar.addAction(self.menuTools.menuAction())
        self.menubar.addAction(self.menuHelp.menuAction())

        # Windowing drop-down list on toolbar
        self.windowingButton = QtWidgets.QToolButton()
        self.windowingButton.setMenu(self.menuWindowing)
        self.windowingButton.setPopupMode(QtWidgets.QToolButton.InstantPopup)
        self.windowingButton.setIcon(iconWindowing)
        self.windowingButton.setFocusPolicy(Qt.NoFocus)

        # Export Button drop-down list on toolbar
        self.exportButton = QtWidgets.QToolButton()
        self.exportButton.setMenu(self.menuExport)
        self.exportButton.setPopupMode(QtWidgets.QToolButton.InstantPopup)
        self.exportButton.setIcon(iconExport)
        self.exportButton.setFocusPolicy(Qt.NoFocus)

        # Build toolbar
        self.menuTools.addAction(self.actionZoom_In)
        self.menuTools.addAction(self.actionZoom_Out)
        self.menuTools.addAction(self.menuWindowing.menuAction())
        self.menuTools.addAction(self.actionTransect)
        self.menuTools.addAction(self.menuROI_Creation.menuAction())
        self.menuTools.addAction(self.actionPlugin_Manager)
        self.menuTools.addSeparator()
        self.menuTools.addAction(self.menuExport.menuAction())
        self.menuTools.addAction(self.actionAnonymize_and_Save)
        self.menuTools.setFocusPolicy(Qt.NoFocus)

        # To create a space in the toolbar
        self.toolbar_spacer = QtWidgets.QWidget()
        self.toolbar_spacer.setSizePolicy(
            QtWidgets.QSizePolicy.Expanding, QtWidgets.QSizePolicy.Expanding)
        self.toolbar_spacer.setFocusPolicy(Qt.NoFocus)
        # To create a space in the toolbar
        self.right_spacer = QtWidgets.QWidget()
        self.right_spacer.setSizePolicy(
            QtWidgets.QSizePolicy.Expanding, QtWidgets.QSizePolicy.Fixed)
        self.right_spacer.setFocusPolicy(Qt.NoFocus)

        self.toolBar.addAction(self.actionOpen)
        self.toolBar.addSeparator()
        self.toolBar.addAction(self.actionZoom_In)
        self.toolBar.addAction(self.actionZoom_Out)
        self.toolBar.addSeparator()
        self.toolBar.addWidget(self.windowingButton)
        self.toolBar.addSeparator()
        self.toolBar.addAction(self.actionTransect)
        self.toolBar.addSeparator()
        self.toolBar.addAction(self.actionBrush)
        self.toolBar.addAction(self.actionIsodose)
        self.toolBar.addSeparator()
        self.toolBar.addAction(self.actionPlugin_Manager)
        self.toolBar.addWidget(self.toolbar_spacer)
        self.toolBar.addWidget(self.exportButton)
        self.toolBar.addAction(self.actionAnonymize_and_Save)
        # self.toolBar.addWidget(self.right_spacer)

        self.retranslateUi(MainWindow)
        self.tab1.setCurrentIndex(0)
        self.tab2.setCurrentIndex(0)
        QtCore.QMetaObject.connectSlotsByName(MainWindow)

    def retranslateUi(self, MainWindow):
        _translate = QtCore.QCoreApplication.translate

        # Window title
        MainWindow.setWindowTitle(_translate("MainWindow", "Onko"))

        # Set tab labels
        self.tab1.setTabText(self.tab1.indexOf(
            self.tab1_structures), _translate("MainWindow", "Structures"))
        self.tab1.setTabText(self.tab1.indexOf(
            self.tab1_isodoses), _translate("MainWindow", "Isodoses"))
        self.tab2.setTabText(self.tab2.indexOf(
            self.tab2_view), _translate("MainWindow", "DICOM View"))
        self.tab2.setTabText(self.tab2.indexOf(
            self.tab2_DVH), _translate("MainWindow", "DVH"))
        self.tab2.setTabText(self.tab2.indexOf(
            self.tab2_DICOM_tree), _translate("MainWindow", "DICOM Tree"))
        self.tab2.setTabText(3, "Clinical Data")

        # self.tab2.setTabText(self.tab2.indexOf(self.tab2_clinical_data), _translate("MainWindow", "Clinical Data"))

        # Set "export DVH" button label
        self.button_exportDVH.setText(_translate("MainWindow", "Export DVH"))

        # Set bottom layer label
        self.label.setText(_translate("MainWindow", "@Onko 2019"))

        # Set structure information labels
        self.struct_volume_label.setText(_translate("MainWindow", "Volume:"))
        self.struct_minDose_label.setText(
            _translate("MainWindow", "Min Dose:"))
        self.struct_maxDose_label.setText(
            _translate("MainWindow", "Max Dose:"))
        self.struct_meanDose_label.setText(
            _translate("MainWindow", "Mean Dose:"))
        self.struct_info_label.setText(_translate(
            "MainWindow", "Structure Information"))

        # # Set structure information units
        self.struct_volume_unit.setText(_translate("MainWindow", "cm³"))
        self.struct_minDose_unit.setText(_translate("MainWindow", "cGy"))
        self.struct_maxDose_unit.setText(_translate("MainWindow", "cGy"))
        self.struct_meanDose_unit.setText(_translate("MainWindow", "cGy"))

        # Set patient bar labels
        self.patient_DOB.setText(_translate("MainWindow", "DOB"))
        self.patient_gender.setText(_translate("MainWindow", "Gender"))
        self.patient_name.setText(_translate("MainWindow", "Name"))
        self.patient_ID.setText(_translate("MainWindow", "ID"))

        # Set patient bar boxes
        self.patient_DOB_box.setText(_translate(
            "MainWindow", self.basicInfo['dob']))
        self.patient_gender_box.setText(_translate(
            "MainWindow", self.basicInfo['gender']))
        self.patient_ID_box.setText(_translate(
            "MainWindow", self.basicInfo['id']))
        self.patient_name_box.setText(_translate(
            "MainWindow", self.basicInfo['name']))

        # Set menu labels
        self.menuFile.setTitle(_translate("MainWindow", "File"))
        self.menuEdit.setTitle(_translate("MainWindow", "Edit"))
        self.menuEdit.setTitle(_translate("MainWindow", "Edit"))
        self.menuTools.setTitle(_translate("MainWindow", "Tools"))
        self.menuWindowing.setTitle(_translate("MainWindow", "Windowing"))
        self.menuROI_Creation.setTitle(
            _translate("MainWindow", "ROI Creation"))
        self.menuExport.setTitle(_translate("MainWindow", "Export"))
        self.menuHelp.setTitle(_translate("MainWindow", "Help"))
        self.toolBar.setWindowTitle(_translate("MainWindow", "toolBar"))

        # Set action labels (menu and tool bars)
        self.actionOpen.setText(_translate("MainWindow", "Open Patient..."))
        self.actionImport.setText(_translate("MainWindow", "Import..."))
        self.actionSave.setText(_translate("MainWindow", "Save"))
        self.actionSave_as_Anonymous.setText(
            _translate("MainWindow", "Save as Anonymous..."))
        self.actionExit.setText(_translate("MainWindow", "Exit"))
        self.actionUndo.setText(_translate("MainWindow", "Undo"))
        self.actionRedo.setText(_translate("MainWindow", "Redo"))
        self.actionRename_ROI.setText(
            _translate("MainWindow", "Rename ROI..."))
        self.actionDelete_ROI.setText(
            _translate("MainWindow", "Delete ROI..."))
        self.actionZoom_In.setText(_translate("MainWindow", "Zoom In"))
        self.actionZoom_Out.setText(_translate("MainWindow", "Zoom Out"))
        self.actionWindowing.setText(_translate("MainWindow", "Windowing"))
        self.actionTransect.setText(_translate("MainWindow", "Transect"))
        self.actionBrush.setText(_translate("MainWindow", "ROI by Brush"))
        self.actionIsodose.setText(_translate("MainWindow", "ROI by Isodose"))
        self.actionPlugin_Manager.setText(
            _translate("MainWindow", "Plugin Manager..."))
        self.actionAnonymize_and_Save.setText(
            _translate("MainWindow", "Anonymize and Save"))
        self.actionDVH_Spreadsheet.setText(_translate("MainWindow", "DVH"))
        self.actionClinical_Data.setText(
            _translate("MainWindow", "Clinical Data"))
        self.actionPyradiomics.setText(_translate("MainWindow", "Pyradiomics"))

        MainWindow.update()

    def orderedListRoiID(self):
        res = []
        for id, value in self.rois.items():
            res.append(id)
        return sorted(res)

    ########################
    #  ZOOM FUNCTIONALITY  #
    ########################

    # DICOM Image Zoom In
    def zoomIn(self):

        self.zoom *= 1.05
        self.updateDICOM_view(zoomChange=True)

    # DICOM Image Zoom Out
    def zoomOut(self):

        self.zoom /= 1.05
        self.updateDICOM_view(zoomChange=True)

    #################################################
    #  STRUCTURES AND ISODOSES TAB FUNCTIONALITIES  #
    #################################################

    # Initialization of colors for ROIs

    def initRoiColor(self):
        roiColor = dict()

        # ROI Display color from RTSS file
        roiContourInfo = self.dictDicomTree_rtss['ROI Contour Sequence']
        for item, roi_dict in roiContourInfo.items():
            id = item.split()[1]
            roi_id = self.listRoisID[int(id)]
            RGB_dict = dict()
            RGB_list = roiContourInfo[item]['ROI Display Color'][0]
            RGB_dict['R'] = RGB_list[0]
            RGB_dict['G'] = RGB_list[1]
            RGB_dict['B'] = RGB_list[2]
            RGB_dict['QColor'] = QtGui.QColor(
                RGB_dict['R'], RGB_dict['G'], RGB_dict['B'])
            RGB_dict['QColor_ROIdisplay'] = QtGui.QColor(
                RGB_dict['R'], RGB_dict['G'], RGB_dict['B'], 26)
            roiColor[roi_id] = RGB_dict
        return roiColor

        # allColor = HexaColor()
        # index = 0
        # for key, val in self.rois.items():
        #     value = dict()
        #     value['R'], value['G'], value['B'] = allColor.getHexaColor(index)
        #     value['QColor'] = QtGui.QColor(value['R'], value['G'], value['B'])
        #     roiColor[key] = value
        #     index += 1
        # return roiColor

    # Initialization of the list of structures (left column of the main page)

    def initStructCol(self):
        # Scroll Area
        self.tab1_structures = QtWidgets.QWidget()
        self.tab1_structures.setObjectName("tab1_structures")
        self.tab1_structures.setFocusPolicy(Qt.NoFocus)
        self.structColumnWidget = QtWidgets.QWidget(self.tab1_structures)
        self.scrollAreaStruct = QtWidgets.QScrollArea(self.structColumnWidget)
        self.scrollAreaStruct.setGeometry(QtCore.QRect(0, 0, 198, 320))
        self.scrollAreaStruct.setWidgetResizable(True)
        self.scrollAreaStruct.setFocusPolicy(Qt.NoFocus)
        # Scroll Area Content
        self.scrollAreaStructContents = QtWidgets.QWidget(
            self.scrollAreaStruct)
        self.scrollAreaStructContents.setGeometry(QtCore.QRect(0, 0, 198, 550))
        self.scrollAreaStruct.ensureWidgetVisible(
            self.scrollAreaStructContents)
        self.scrollAreaStructContents.setFocusPolicy(Qt.NoFocus)
        # Grid Layout containing the color squares and the checkboxes
        self.gridL_StructColumn = QtWidgets.QGridLayout(
            self.scrollAreaStructContents)
        self.gridL_StructColumn.setContentsMargins(5, 5, 5, 5)
        self.gridL_StructColumn.setVerticalSpacing(0)
        self.gridL_StructColumn.setHorizontalSpacing(10)
        self.gridL_StructColumn.setObjectName("gridL_StructColumn")

    # Add the contents in the list of structures (left column of the main page)
    def updateStructCol(self):
        index = 0
        for key, value in self.rois.items():

            # Color Square
            colorSquareLabel = QtWidgets.QLabel()
            colorSquarePix = QtGui.QPixmap(15, 15)
            colorSquarePix.fill(self.roiColor[key]['QColor'])
            colorSquareLabel.setPixmap(colorSquarePix)
            self.gridL_StructColumn.addWidget(colorSquareLabel, index, 0, 1, 1)
            # QCheckbox
            text = value['name']
            checkBoxStruct = QtWidgets.QCheckBox()
            checkBoxStruct.setFocusPolicy(Qt.NoFocus)
            checkBoxStruct.clicked.connect(
                lambda state, text=key: self.checkedStruct(state, text))
            checkBoxStruct.setStyleSheet("font: 10pt \"Laksaman\";")
            checkBoxStruct.setText(text)
            checkBoxStruct.setObjectName(text)
            self.gridL_StructColumn.addWidget(checkBoxStruct, index, 1, 1, 1)
            index += 1
        self.scrollAreaStruct.setStyleSheet(
            "QScrollArea {background-color: #ffffff; border-style: none;}")
        self.scrollAreaStructContents.setStyleSheet(
            "QWidget {background-color: #ffffff; border-style: none;}")

        vspacer = QtWidgets.QSpacerItem(
            QtWidgets.QSizePolicy.Minimum, QtWidgets.QSizePolicy.Expanding)
        self.gridL_StructColumn.addItem(vspacer, index + 1, 0, 1, -1)

        hspacer = QtWidgets.QSpacerItem(
            QtWidgets.QSizePolicy.Expanding, QtWidgets.QSizePolicy.Minimum)
        self.gridL_StructColumn.addItem(hspacer, 0, 2, -1, 1)

        self.scrollAreaStruct.setWidget(self.scrollAreaStructContents)

    # Function triggered when the state of checkbox of a structure has changed
    #   Update the list of selected structures and DVH view

    def checkedStruct(self, state, key):
        # Checkbox of the structure checked
        if state:
            # Add the structure in the list of selected ROIS
            self.selected_rois.append(key)
            # Select the corresponding item in Structure Info selector
            index = self.listRoisID[key-1]
            self.comboBoxStructInfo.setCurrentIndex(index)
            self.comboStructInfo(index)

        # Checkbox of the structure unchecked
        else:
            # Remove the structure from the list of selected ROIS
            self.selected_rois.remove(key)

        # Update the DVH view
        self.updateDVH_view()
        self.updateDICOM_view()

    # Initialize the list of isodoses (left column of the main page)

    def initIsodColumn(self):
        self.tab1_isodoses = QtWidgets.QWidget()
        self.tab1_isodoses.setFocusPolicy(Qt.NoFocus)
        self.tab1_isodoses.setGeometry(QtCore.QRect(0, 0, 198, 320))
        self.gridL_IsodCol = QtWidgets.QGridLayout(self.tab1_isodoses)
        self.gridL_IsodCol.setContentsMargins(5, 1, 0, 0)
        self.gridL_IsodCol.setVerticalSpacing(1)
        self.gridL_IsodCol.setHorizontalSpacing(10)
        self.gridL_IsodCol.setObjectName("gridL_IsodCol")
        # Color squares
        self.color1_isod = self.colorSquareDraw(131, 0, 0)
        self.color2_isod = self.colorSquareDraw(185, 0, 0)
        self.color3_isod = self.colorSquareDraw(255, 46, 0)
        self.color4_isod = self.colorSquareDraw(255, 161, 0)
        self.color5_isod = self.colorSquareDraw(253, 255, 0)
        self.color6_isod = self.colorSquareDraw(0, 255, 0)
        self.color7_isod = self.colorSquareDraw(0, 143, 0)
        self.color8_isod = self.colorSquareDraw(0, 255, 255)
        self.color9_isod = self.colorSquareDraw(33, 0, 255)
        self.color10_isod = self.colorSquareDraw(11, 0, 134)
        self.gridL_IsodCol.addWidget(self.color1_isod, 0, 0, 1, 1)
        self.gridL_IsodCol.addWidget(self.color2_isod, 1, 0, 1, 1)
        self.gridL_IsodCol.addWidget(self.color3_isod, 2, 0, 1, 1)
        self.gridL_IsodCol.addWidget(self.color4_isod, 3, 0, 1, 1)
        self.gridL_IsodCol.addWidget(self.color5_isod, 4, 0, 1, 1)
        self.gridL_IsodCol.addWidget(self.color6_isod, 5, 0, 1, 1)
        self.gridL_IsodCol.addWidget(self.color7_isod, 6, 0, 1, 1)
        self.gridL_IsodCol.addWidget(self.color8_isod, 7, 0, 1, 1)
        self.gridL_IsodCol.addWidget(self.color9_isod, 8, 0, 1, 1)
        self.gridL_IsodCol.addWidget(self.color10_isod, 9, 0, 1, 1)
        # Checkboxes
        self.isodose_patient = 7000  # TODO Calculate the value from DICOM Tree
        val_isod1 = int(1.07 * self.isodose_patient)
        val_isod2 = int(1.05 * self.isodose_patient)
        val_isod3 = int(1.00 * self.isodose_patient)
        val_isod4 = int(0.95 * self.isodose_patient)
        val_isod5 = int(0.90 * self.isodose_patient)
        val_isod6 = int(0.80 * self.isodose_patient)
        val_isod7 = int(0.70 * self.isodose_patient)
        val_isod8 = int(0.60 * self.isodose_patient)
        val_isod9 = int(0.30 * self.isodose_patient)
        val_isod10 = int(0.10 * self.isodose_patient)
        self.box1_isod = QtWidgets.QCheckBox(
            "107 % / " + str(val_isod1) + " cGy [Max]")
        self.box2_isod = QtWidgets.QCheckBox(
            "105 % / " + str(val_isod2) + " cGy")
        self.box3_isod = QtWidgets.QCheckBox(
            "100 % / " + str(val_isod3) + " cGy")
        self.box4_isod = QtWidgets.QCheckBox(
            "95 % / " + str(val_isod4) + " cGy")
        self.box5_isod = QtWidgets.QCheckBox(
            "90 % / " + str(val_isod5) + " cGy")
        self.box6_isod = QtWidgets.QCheckBox(
            "80 % / " + str(val_isod6) + " cGy")
        self.box7_isod = QtWidgets.QCheckBox(
            "70 % / " + str(val_isod7) + " cGy")
        self.box8_isod = QtWidgets.QCheckBox(
            "60 % / " + str(val_isod8) + " cGy")
        self.box9_isod = QtWidgets.QCheckBox(
            "30 % / " + str(val_isod9) + " cGy")
        self.box10_isod = QtWidgets.QCheckBox(
            "10 % / " + str(val_isod10) + " cGy")
        self.box1_isod.setFocusPolicy(Qt.NoFocus)
        self.box2_isod.setFocusPolicy(Qt.NoFocus)
        self.box3_isod.setFocusPolicy(Qt.NoFocus)
        self.box4_isod.setFocusPolicy(Qt.NoFocus)
        self.box5_isod.setFocusPolicy(Qt.NoFocus)
        self.box6_isod.setFocusPolicy(Qt.NoFocus)
        self.box7_isod.setFocusPolicy(Qt.NoFocus)
        self.box8_isod.setFocusPolicy(Qt.NoFocus)
        self.box9_isod.setFocusPolicy(Qt.NoFocus)
        self.box10_isod.setFocusPolicy(Qt.NoFocus)
        self.box1_isod.clicked.connect(lambda state, text=[107, QtGui.QColor(
            131, 0, 0, 13)]: self.checked_dose(state, text))
        self.box2_isod.clicked.connect(lambda state, text=[105, QtGui.QColor(
            185, 0, 0, 13)]: self.checked_dose(state, text))
        self.box3_isod.clicked.connect(lambda state, text=[100, QtGui.QColor(
            255, 46, 0, 13)]: self.checked_dose(state, text))
        self.box4_isod.clicked.connect(lambda state, text=[95, QtGui.QColor(
            255, 161, 0, 13)]: self.checked_dose(state, text))
        self.box5_isod.clicked.connect(lambda state, text=[90, QtGui.QColor(
            253, 255, 0, 13)]: self.checked_dose(state, text))
        self.box6_isod.clicked.connect(lambda state, text=[80, QtGui.QColor(
            0, 255, 0, 13)]: self.checked_dose(state, text))
        self.box7_isod.clicked.connect(lambda state, text=[70, QtGui.QColor(
            0, 143, 0, 13)]: self.checked_dose(state, text))
        self.box8_isod.clicked.connect(lambda state, text=[60, QtGui.QColor(
            0, 255, 255, 13)]: self.checked_dose(state, text))
        self.box9_isod.clicked.connect(lambda state, text=[30, QtGui.QColor(
            33, 0, 255, 13)]: self.checked_dose(state, text))
        self.box10_isod.clicked.connect(lambda state, text=[10, QtGui.QColor(
            11, 0, 134, 13)]: self.checked_dose(state, text))

        self.box1_isod.setStyleSheet("font: 10pt \"Laksaman\";")
        self.box2_isod.setStyleSheet("font: 10pt \"Laksaman\";")
        self.box3_isod.setStyleSheet("font: 10pt \"Laksaman\";")
        self.box4_isod.setStyleSheet("font: 10pt \"Laksaman\";")
        self.box5_isod.setStyleSheet("font: 10pt \"Laksaman\";")
        self.box6_isod.setStyleSheet("font: 10pt \"Laksaman\";")
        self.box7_isod.setStyleSheet("font: 10pt \"Laksaman\";")
        self.box8_isod.setStyleSheet("font: 10pt \"Laksaman\";")
        self.box9_isod.setStyleSheet("font: 10pt \"Laksaman\";")
        self.box10_isod.setStyleSheet("font: 10pt \"Laksaman\";")
        self.gridL_IsodCol.addWidget(self.box1_isod, 0, 1, 1, 1)
        self.gridL_IsodCol.addWidget(self.box2_isod, 1, 1, 1, 1)
        self.gridL_IsodCol.addWidget(self.box3_isod, 2, 1, 1, 1)
        self.gridL_IsodCol.addWidget(self.box4_isod, 3, 1, 1, 1)
        self.gridL_IsodCol.addWidget(self.box5_isod, 4, 1, 1, 1)
        self.gridL_IsodCol.addWidget(self.box6_isod, 5, 1, 1, 1)
        self.gridL_IsodCol.addWidget(self.box7_isod, 6, 1, 1, 1)
        self.gridL_IsodCol.addWidget(self.box8_isod, 7, 1, 1, 1)
        self.gridL_IsodCol.addWidget(self.box9_isod, 8, 1, 1, 1)
        self.gridL_IsodCol.addWidget(self.box10_isod, 9, 1, 1, 1)

        vspacer = QtWidgets.QSpacerItem(
            QtWidgets.QSizePolicy.Expanding, QtWidgets.QSizePolicy.Expanding)
        self.gridL_IsodCol.addItem(vspacer, 10, 0, 2, -1)

    # Function triggered when a dose level selected
    # Updates the list of selected isodoses and dicom view
    def checked_dose(self, state, key):
        if state:
            # Add the dose to the list of selected doses
            self.selected_doses.append(key)
        else:
            # Remove dose from list of previously selected doses
            self.selected_doses.remove(key)
        # Update the dicom view
        self.updateDICOM_view()

    # Draw color squares
    def colorSquareDraw(self, a, b, c):
        colorSquareLabel = QtWidgets.QLabel()
        colorSquarePix = QtGui.QPixmap(15, 15)
        colorSquarePix.fill(QtGui.QColor(a, b, c))
        colorSquareLabel.setPixmap(colorSquarePix)
        return colorSquareLabel

    ###########################
    #  STRUCTURE INFORMATION  #
    ###########################

    # Initialize the selector for structure information

    def initStructInfoSelector(self):
        self.comboBoxStructInfo = QtWidgets.QComboBox(self.frame_struct_info)
        self.comboBoxStructInfo.setStyleSheet("QComboBox {font: 75 10pt \"Laksaman\";"
                                              "combobox-popup: 0;"
                                              "background-color: #efefef; }")
        self.comboBoxStructInfo.addItem("Select...")
        for key, value in self.rois.items():
            self.comboBoxStructInfo.addItem(value['name'])
        self.comboBoxStructInfo.activated.connect(self.comboStructInfo)
        self.comboBoxStructInfo.setGeometry(QtCore.QRect(5, 35, 188, 31))
        self.comboBoxStructInfo.setObjectName("comboBox")
        self.comboBoxStructInfo.setFocusPolicy(Qt.NoFocus)

    # Function triggered when an item is selected

    def comboStructInfo(self, index):
        _translate = QtCore.QCoreApplication.translate

        if index == 0:
            self.struct_volume_box.setText(_translate("MainWindow", "-"))
            self.struct_minDose_box.setText(_translate("MainWindow", "-"))
            self.struct_maxDose_box.setText(_translate("MainWindow", "-"))
            self.struct_meanDose_box.setText(_translate("MainWindow", "-"))

        else:
            structID = self.listRoisID[index-1]

            # Set structure information boxes
            self.struct_volume_box.setText(_translate(
                "MainWindow", str(self.roi_info.getVolume(structID))))
            self.struct_minDose_box.setText(_translate(
                "MainWindow", str(self.roi_info.getMin(structID))))
            self.struct_maxDose_box.setText(_translate(
                "MainWindow", str(self.roi_info.getMax(structID))))
            self.struct_meanDose_box.setText(_translate(
                "MainWindow", str(self.roi_info.getMean(structID))))

    #######################
    #  DVH FUNCTIONALITY  #
    #######################

    # Return the DVH plot

    def DVH_view(self):
        fig, ax = plt.subplots()
        fig.subplots_adjust(0.1, 0.15, 1, 1)
        max_xlim = 0
        for roi in self.selected_rois:
            dvh = self.raw_dvh[int(roi)]
            if dvh.volume != 0:
                bincenters = self.dvh_x_y[roi]['bincenters']
                counts = self.dvh_x_y[roi]['counts']
                colorRoi = self.roiColor[roi]
                color_R = colorRoi['R'] / 255
                color_G = colorRoi['G'] / 255
                color_B = colorRoi['B'] / 255
                plt.plot(100 * bincenters,
                         100 * counts / dvh.volume,
                         label=dvh.name,
                         color=[color_R, color_G, color_B])
                if (100 * bincenters[-1]) > max_xlim:
                    max_xlim = 100 * bincenters[-1]
                plt.xlabel('Dose [%s]' % 'cGy')
                plt.ylabel('Volume [%s]' % '%')
                if dvh.name:
                    plt.legend(loc='lower center', bbox_to_anchor=(0, 1, 5, 5))

        ax.set_ylim([0, 105])
        ax.set_xlim([0, max_xlim + 3])

        major_ticks_y = np.arange(0, 105, 20)
        minor_ticks_y = np.arange(0, 105, 5)
        major_ticks_x = np.arange(0, max_xlim + 250, 1000)
        minor_ticks_x = np.arange(0, max_xlim + 250, 250)

        ax.set_xticks(major_ticks_x)
        ax.set_xticks(minor_ticks_x, minor=True)
        ax.set_yticks(major_ticks_y)
        ax.set_yticks(minor_ticks_y, minor=True)

        ax.grid(which='minor', alpha=0.2)
        ax.grid(which='major', alpha=0.5)

        if len(self.selected_rois) != 0:
            ax.legend(loc='upper left', bbox_to_anchor=(-0.1, -0.15), ncol=4)

        plt.subplots_adjust(bottom=0.3)

        return fig

    # Initialize the DVH plot and add to the DVH tab

    def initDVH_view(self):
        fig = self.DVH_view()
        self.plotWidget = FigureCanvas(fig)
        self.gridL_DVH.addWidget(self.plotWidget, 1, 0, 1, 1)

    # Update the DVH plot and add to the DVH tab

    def updateDVH_view(self):
        self.gridL_DVH.removeWidget(self.plotWidget)
        self.plotWidget.deleteLater()
        self.plotWidget = None
        fig = self.DVH_view()
        self.plotWidget = FigureCanvas(fig)
        self.gridL_DVH.addWidget(self.plotWidget, 1, 0, 1, 1)

    # Add "Export DVH" button to the DVH tab

    def addExportDVH_button(self):
        self.button_exportDVH = QtWidgets.QPushButton()
        self.button_exportDVH.setFocusPolicy(Qt.NoFocus)
        self.button_exportDVH.setFixedSize(QtCore.QSize(100, 39))
        self.button_exportDVH.setCursor(
            QtGui.QCursor(QtCore.Qt.PointingHandCursor))
        self.button_exportDVH.setStyleSheet("background-color: rgb(238, 238, 236);\n"
                                            "font: 57 11pt \"Ubuntu\";\n"
                                            "color:rgb(75,0,130);\n"
                                            "font-weight: bold;\n")
        self.button_exportDVH.setObjectName("button_exportDVH")
<<<<<<< HEAD
        self.gridL_DVH.addWidget(self.button_exportDVH, 1, 1, 1, 1, QtCore.Qt.AlignBottom)
        self.button_exportDVH.activated.connect(self.exportDVHcsv)

    def exportDVHcsv (self):
        dvh2csv(self.raw_dvh)

=======
        self.gridL_DVH.addWidget(
            self.button_exportDVH, 1, 1, 1, 1, QtCore.Qt.AlignBottom)
>>>>>>> 083d70be

    ####################################
    #  DICOM IMAGE VIEW FUNCTIONALITY  #
    ####################################

    # Add slider on the DICOM Image view

    def initSlider(self):
        self.slider = QtWidgets.QSlider(QtCore.Qt.Vertical)
        self.slider.setMinimum(0)
        self.slider.setMaximum(len(self.pixmaps) - 1)
        if self.patient_HFS:
            self.slider.setInvertedControls(True)
            self.slider.setInvertedAppearance(True)
        self.slider.setValue(int(len(self.pixmaps) / 2))
        self.slider.setTickPosition(QtWidgets.QSlider.TicksLeft)
        self.slider.setTickInterval(1)
        self.slider.setStyleSheet("QSlider::handle:vertical:hover {background: qlineargradient(x1:0, y1:0, x2:1, "
                                  "y2:1, stop:0 #fff, stop:1 #ddd);border: 1px solid #444;border-radius: 4px;}")

        # self.slider.setAutoFillBackground(True)
        # p = self.slider.palette()
        # p.setColor(self.slider.backgroundRole(), QtCore.Qt.black)
        # self.slider.setPalette(p)
        self.slider.valueChanged.connect(self.valueChangeSlider)
        self.slider.setGeometry(QtCore.QRect(0, 0, 50, 500))

    # Initialize the widget on which the DICOM image will be set

    def initDICOM_view(self):
        self.DICOM_view = QtWidgets.QGraphicsView(self.tab2_view)
        # Add antialiasing and smoothing when zooming in
        self.DICOM_view.setRenderHints(
            QtGui.QPainter.Antialiasing | QtGui.QPainter.SmoothPixmapTransform)
        background_brush = QtGui.QBrush(
            QtGui.QColor(0, 0, 0), QtCore.Qt.SolidPattern)
        self.DICOM_view.setBackgroundBrush(background_brush)
        self.DICOM_view.setGeometry(QtCore.QRect(0, 0, 877, 517))
        self.DICOM_view.setObjectName("DICOM_view")
        self.DICOM_view.viewport().installEventFilter(
            self)  # Set event filter on the dicom_view area

        # Initialize text on DICOM View
        self.text_imageID = QtWidgets.QLabel(self.DICOM_view)
        self.text_imagePos = QtWidgets.QLabel(self.DICOM_view)
        self.text_WL = QtWidgets.QLabel(self.DICOM_view)
        self.text_imageSize = QtWidgets.QLabel(self.DICOM_view)
        self.text_zoom = QtWidgets.QLabel(self.DICOM_view)
        self.text_patientPos = QtWidgets.QLabel(self.DICOM_view)
        # Position of the texts on DICOM View
        self.text_imageID.setGeometry(QtCore.QRect(30, 20, 300, 29))
        self.text_imagePos.setGeometry(QtCore.QRect(30, 40, 300, 29))
        self.text_WL.setGeometry(QtCore.QRect(720, 20, 200, 29))
        self.text_imageSize.setGeometry(QtCore.QRect(30, 450, 300, 29))
        self.text_zoom.setGeometry(QtCore.QRect(30, 470, 300, 29))
        self.text_patientPos.setGeometry(QtCore.QRect(680, 470, 500, 29))
        # Set all the texts in white
        self.text_imageID.setStyleSheet("QLabel { color : white; }")
        self.text_imagePos.setStyleSheet("QLabel { color : white; }")
        self.text_WL.setStyleSheet("QLabel { color : white; }")
        self.text_imageSize.setStyleSheet("QLabel { color : white; }")
        self.text_zoom.setStyleSheet("QLabel { color : white; }")
        self.text_patientPos.setStyleSheet("QLabel { color : white; }")

    def updateDICOM_view(self, zoomChange=False, windowingChange=False):
        # Display DICOM image
        if windowingChange:
            self.DICOM_image_display(windowingChange=True)
        else:
            self.DICOM_image_display()

        # Change zoom if needed
        if zoomChange:
            self.DICOM_view.setTransform(
                QTransform().scale(self.zoom, self.zoom))

        # Add ROI contours
        self.ROI_display()

        # If a dose value selected
        if self.selected_doses:
            # Display dose value
            self.isodose_display()

        # Update settings on DICOM View
        self.updateText_View()

        self.DICOM_view.setScene(self.DICOM_image_scene)

    # Display the DICOM image on the DICOM View tab

    def DICOM_image_display(self, windowingChange=False):
        slider_id = self.slider.value()
        if windowingChange:
            DICOM_image = self.pixmapWindowing
        else:
            DICOM_image = self.pixmaps[slider_id]
        DICOM_image = DICOM_image.scaled(
            512, 512, QtCore.Qt.KeepAspectRatio, QtCore.Qt.SmoothTransformation)
        DICOM_image_label = QtWidgets.QLabel()
        DICOM_image_label.setPixmap(DICOM_image)
        self.DICOM_image_scene = QtWidgets.QGraphicsScene()
        self.DICOM_image_scene.addWidget(DICOM_image_label)

    # Display the settings on the DICOM View tab

    def updateText_View(self):
        _translate = QtCore.QCoreApplication.translate

        # Dictionary from the dataset associated to the slice
        id = self.slider.value()
        filename = self.filepaths[id]
        dicomTreeSlice = DicomTree(filename)
        self.dictSlice = dicomTreeSlice.dict

        # Information to display
        current_slice = self.dictSlice['Instance Number'][0]
        total_slices = len(self.pixmaps)
        slice_pos = self.dictSlice['Slice Location'][0]
        row_image = self.dictSlice['Rows'][0]
        col_image = self.dictSlice['Columns'][0]
        patient_pos = self.dictSlice['Patient Position'][0]

        # For formatting
        if self.zoom == 1:
            zoom = 1
        else:
            zoom = float("{0:.2f}".format(self.zoom))

        # Add text on DICOM View
        # Text: "Image: {current_slice} / {total_slices}"
        self.text_imageID.setText(_translate(
            "MainWindow", "Image: " + str(current_slice) + " / " + str(total_slices)))
        # Text: "Position: {position_slice} mm"
        self.text_imagePos.setText(_translate(
            "MainWindow", "Position: " + str(slice_pos) + " mm"))
        # Text: "W/L: {window} / {level}" (for windowing functionality)
        self.text_WL.setText(_translate(
            "MainWindow", "W/L: " + str(self.window) + "/" + str(self.level)))
        # Text: "Image size: {total_row}x{total_col} px"
        self.text_imageSize.setText(_translate(
            "MainWindow", "Image Size: " + str(row_image) + "x" + str(col_image) + "px"))
        # Text: "Zoom: {zoom}:{zoom}"
        self.text_zoom.setText(_translate(
            "MainWindow", "Zoom: " + str(zoom) + ":" + str(zoom)))
        # Text: "Patient Position: {patient_position}"
        self.text_patientPos.setText(_translate(
            "MainWindow", "Patient Position: " + patient_pos))

    # Different Types of
    def get_qpen(self, color, style=1, widthF=1):
        pen = QPen(color)
        # Style List:
        # NoPen: 0  SolidLine: 1  DashLine: 2  DotLine: 3
        # DashDotLine: 4  DashDotDotLine: 5
        pen.setStyle(style)
        pen.setWidthF(widthF)
        return pen

    def ROI_display(self):
        slider_id = self.slider.value()
        curr_slice = self.dict_UID[slider_id]

        selected_rois_name = []
        for roi in self.selected_rois:
            selected_rois_name.append(self.rois[roi]['name'])

        for roi in self.selected_rois:
            roi_name = self.rois[roi]['name']

            if roi_name not in self.dict_polygons.keys():
                self.dict_polygons[roi_name] = {}
                self.dict_rois_contours = get_contour_pixel(self.dict_raw_ContourData, selected_rois_name,
                                                            self.dict_pixluts, curr_slice)
                polygons = self.calcPolygonF(roi_name, curr_slice)
                self.dict_polygons[roi_name][curr_slice] = polygons

            elif curr_slice not in self.dict_polygons[roi_name].keys():
                self.dict_rois_contours = get_contour_pixel(self.dict_raw_ContourData, selected_rois_name,
                                                            self.dict_pixluts, curr_slice)
                polygons = self.calcPolygonF(roi_name, curr_slice)
                self.dict_polygons[roi_name][curr_slice] = polygons

            else:
                polygons = self.dict_polygons[roi_name][curr_slice]

            brush_color = self.roiColor[roi]['QColor_ROIdisplay']
            pen_color = QtGui.QColor(
                brush_color.red(), brush_color.green(), brush_color.blue())
            pen = self.get_qpen(pen_color, 1, 2)
            for i in range(len(polygons)):
                self.DICOM_image_scene.addPolygon(
                    polygons[i], pen, QBrush(brush_color))

    def calcPolygonF(self, curr_roi, curr_slice):
        list_polygons = []
        pixel_list = self.dict_rois_contours[curr_roi][curr_slice]
        for i in range(len(pixel_list)):
            list_qpoints = []
            contour = pixel_list[i]
            for point in contour:
                curr_qpoint = QPoint(point[0], point[1])
                list_qpoints.append(curr_qpoint)
            curr_polygon = QPolygonF(list_qpoints)
            list_polygons.append(curr_polygon)
        return list_polygons

    def isodose_display(self):
        slider_id = self.slider.value()
        curr_slice_uid = self.dict_UID[slider_id]
        z = self.dataset[slider_id].ImagePositionPatient[2]
        grid = get_dose_grid(self.dataset['rtdose'], float(z))

        if not (grid == []):
            x, y = np.meshgrid(
                np.arange(grid.shape[1]), np.arange(grid.shape[0]))

            # Instantiate the isodose generator for this slice
            isodosegen = cntr.Cntr(x, y, grid)

            for sd in self.selected_doses:
                dose_level = sd[0] * self.rxdose / \
                    (self.dataset['rtdose'].DoseGridScaling * 10000)
                contours = isodosegen.trace(dose_level)
                contours = contours[:len(contours)//2]

                polygons = self.calc_dose_polygon(
                    self.dose_pixluts[curr_slice_uid], contours)

                brush_color = sd[1]
                pen_color = QtGui.QColor(
                    brush_color.red(), brush_color.green(), brush_color.blue())
                pen = self.get_qpen(pen_color, 2, 2)
                for i in range(len(polygons)):
                    #color = self.roiColor['body']['QColor_ROIdisplay']
                    self.DICOM_image_scene.addPolygon(
                        polygons[i], pen, QBrush(brush_color))

    # Calculate polygons for isodose display
    def calc_dose_polygon(self, dose_pixluts, contours):
        list_polygons = []
        for contour in contours:
            list_qpoints = []
            # Slicing controls how many points considered for visualization
            # Essentially effects sharpness of edges, fewer points equals "smoother" edges
            for point in contour[::2]:
                curr_qpoint = QPoint(
                    dose_pixluts[0][int(point[0])], dose_pixluts[1][int(point[1])])
                list_qpoints.append(curr_qpoint)
            curr_polygon = QPolygonF(list_qpoints)
            list_polygons.append(curr_polygon)
        return list_polygons

    # When the value of the slider in the DICOM View changes

    def valueChangeSlider(self):
        self.updateDICOM_view()

    # Handles mouse movement and button press events in the dicom_view area
    # Used for altering window and level values
    def eventFilter(self, source, event):
        # If mouse moved while the right mouse button was pressed, change window and level values
        # if event.type() == QtCore.QEvent.MouseMove and event.type() == QtCore.QEvent.MouseButtonPress:
        if event.type() == QtCore.QEvent.MouseMove and event.buttons() == QtCore.Qt.RightButton:
            # Values of x increase from left to right
            # Window value should increase when mouse pointer moved to right, decrease when moved to left
            # If the x value of the new mouse position is greater than the x value of
            # the previous position, then increment the window value by 5,
            # otherwise decrement it by 5
            if event.x() > self.x1:
                self.window += 1
            elif event.x() < self.x1:
                self.window -= 1

            # Values of y increase from top to bottom
            # Level value should increase when mouse pointer moved upwards, decrease when moved downwards
            # If the y value of the new mouse position is greater than the y value of
            # the previous position then decrement the level value by 5,
            # otherwise increment it by 5
            if event.y() > self.y1:
                self.level -= 1
            elif event.y() < self.y1:
                self.level += 1

            # Update previous position values
            self.x1 = event.x()
            self.y1 = event.y()

            # Get id of current slice
            id = self.slider.value()

            # Create a deep copy as the pixel values are a list of list
            np_pixels = deepcopy(self.pixel_values[id])

            # Update current image based on new window and level values
            self.pixmapWindowing = scaled_pixmap(
                np_pixels, self.window, self.level)
            self.updateDICOM_view(windowingChange=True)

        # When mouse button released, update all the slices based on the new values
        elif event.type() == QtCore.QEvent.MouseButtonRelease:
            img_data = deepcopy(self.pixel_values)
            self.pixmaps = get_pixmaps(img_data, self.window, self.level)

        return QtCore.QObject.event(source, event)

    ###################################
    #  DICOM TREE VIEW FUNCTIONALITY  #
    ###################################

    # Add combobox to select a DICOM Tree from a dataset

    def initTreeViewSelector(self):
        self.comboBoxTree = QtWidgets.QComboBox()
        self.comboBoxTree.setFocusPolicy(Qt.NoFocus)
        self.comboBoxTree.setStyleSheet("QComboBox {font: 75 10pt \"Laksaman\";"
                                        "combobox-popup: 0;"
                                        "background-color: #efefef; }")
        self.comboBoxTree.addItem("Select a DICOM dataset...")
        self.comboBoxTree.addItem("RT Dose")
        self.comboBoxTree.addItem("RTSS")
        for i in range(len(self.pixmaps) - 1):
            self.comboBoxTree.addItem("CT Image Slice " + str(i + 1))
        self.comboBoxTree.activated.connect(self.comboTreeSelector)
        self.comboBoxTree.setFixedSize(QtCore.QSize(180, 31))
        self.vboxL_Tree.addWidget(self.comboBoxTree, QtCore.Qt.AlignLeft)

    # Function triggered when another item of the combobox is selected
    #   Update the DICOM Tree view

    def comboTreeSelector(self, index):
        # CT Scans
        if index > 2:
            self.updateTree(True, index - 3, "")
        # RT Dose
        elif index == 1:
            self.updateTree(False, 0, "RT Dose")
        # RTSS
        elif index == 2:
            self.updateTree(False, 0, "RTSS")

    # Initialize the DICOM Tree and add to the DICOM Tree View tab

    def initTree(self):
        # Create the model for the tree
        self.modelTree = QtGui.QStandardItemModel(0, 5)
        self.modelTree.setHeaderData(0, QtCore.Qt.Horizontal, "Name")
        self.modelTree.setHeaderData(1, QtCore.Qt.Horizontal, "Value")
        self.modelTree.setHeaderData(2, QtCore.Qt.Horizontal, "Tag")
        self.modelTree.setHeaderData(3, QtCore.Qt.Horizontal, "VM")
        self.modelTree.setHeaderData(4, QtCore.Qt.Horizontal, "VR")
        self.treeView.setModel(self.modelTree)

    # Set the parameters of the widget DICOM Tree View
    def initTreeParameters(self):
        # Set parameters for the Tree View
        self.treeView.header().resizeSection(0, 280)
        self.treeView.header().resizeSection(1, 380)
        self.treeView.header().resizeSection(2, 100)
        self.treeView.header().resizeSection(3, 50)
        self.treeView.header().resizeSection(4, 50)
        self.treeView.header().setSectionResizeMode(QtWidgets.QHeaderView.Interactive)
        self.treeView.setEditTriggers(
            QtWidgets.QAbstractItemView.NoEditTriggers)
        self.treeView.setAlternatingRowColors(True)
        self.treeView.setGeometry(QtCore.QRect(0, 0, 877, 517))
        self.treeView.expandAll()
        self.treeView.setObjectName("treeView")
        self.vboxL_Tree.addWidget(self.treeView)

    # Update DICOM Tree view
    def updateTree(self, ct_file, id, name):
        self.initTree()

        # The selected DICOM Dataset is a CT file
        if ct_file:
            # id is the index of the selected CT file
            filename = self.filepaths[id]
            dicomTreeSlice = DicomTree(filename)
            dict = dicomTreeSlice.dict

        # The selected DICOM Dataset is a RT Dose file
        elif name == "RT Dose":
            dict = self.dictDicomTree_rtdose

        # The selected DICOM Dataset is a RTSS file
        elif name == "RTSS":
            dict = self.dictDicomTree_rtss

        else:
            print("Error filename in updateTree function")

        parentItem = self.modelTree.invisibleRootItem()
        self.recurseBuildModel(dict, parentItem)
        self.treeView.setModel(self.modelTree)
        self.vboxL_Tree.addWidget(self.treeView)

    # Update recursively the model used for the DICOM Tree View

    def recurseBuildModel(self, dict, parent):
        # For every key in the dictionary
        for key in dict:
            # The value of current key
            value = dict[key]
            # If the value is a dictionary
            if isinstance(value, type(dict)):
                # Recurse until leaf
                itemChild = QtGui.QStandardItem(key)
                parent.appendRow(self.recurseBuildModel(value, itemChild))
            else:
                # If the value is a simple item
                # Append it.
                item = [QtGui.QStandardItem(key),
                        QtGui.QStandardItem(str(value[0])),
                        QtGui.QStandardItem(str(value[1])),
                        QtGui.QStandardItem(str(value[2])),
                        QtGui.QStandardItem(str(value[3]))]
                parent.appendRow(item)
        return parent

    #############################
    #  TOOLBAR FUNCTI0NALITIES  #
    #############################

    def initWindowingMenu(self, MainWindow):
        _translate = QtCore.QCoreApplication.translate

        # Get the right order for windowing names
        names_ordered = sorted(self.dict_windowing.keys())
        if 'Normal' in self.dict_windowing.keys():
            old_index = names_ordered.index('Normal')
            names_ordered.insert(0, names_ordered.pop(old_index))

        # Create actions for each windowing items
        for name in names_ordered:
            text = str(name)
            actionWindowingItem = QtWidgets.QAction(MainWindow)
            actionWindowingItem.triggered.connect(
                lambda state, text=name: self.setWindowingLimits(state, text))
            self.menuWindowing.addAction(actionWindowingItem)
            actionWindowingItem.setText(_translate("MainWindow", text))

    # Run pyradiomics
    def pyradiomicsHandler(self):
        self.callClass.runPyradiomics()

    def HandleAnonymization(self):
        self.callClass.runAnonymization()

    def setWindowingLimits(self, state, text):
        # Get the values for window and level from the dict
        windowing_limits = self.dict_windowing[text]

        # Set window and level to the new values
        self.window = windowing_limits[0]
        self.level = windowing_limits[1]

        # Create a deep copy of the pixel values as they are a list of list
        img_data = deepcopy(self.pixel_values)

        # Get id of current slice
        id = self.slider.value()
        np_pixels = img_data[id]

        # Update current slice with the new window and level values
        self.pixmapWindowing = scaled_pixmap(
            np_pixels, self.window, self.level)
        self.updateDICOM_view(windowingChange=True)

        # Update all the pixmaps with the updated window and level values
        self.pixmaps = get_pixmaps(img_data, self.window, self.level)

    def transectHandler(self):

        id = self.slider.value()
        dt = self.dataset[id]
        rowS = dt.PixelSpacing[0]
        colS = dt.PixelSpacing[1]
        dt.convert_pixel_data()
        self.callClass.runTransect(
            self, self.DICOM_view, self.pixmaps[id], dt._pixel_array.transpose(), rowS, colS)

    def pluginManagerHandler(self):
        self.callManager.show_plugin_manager()


class StructureInformation(object):
    def __init__(self, mainWindow):
        self.window = mainWindow
        self.listInfo = self.getStructInfo()

    # Return a dictionary containing volume, min, max and mean doses for all the ROIs
    def getStructInfo(self):
        res = dict()
        for id, value in self.window.rois.items():
            dvh = self.window.raw_dvh[id]
            counts = self.window.dvh_x_y[id]['counts']

            structInfo = dict()
            structInfo['volume'] = float("{0:.3f}".format(dvh.volume))

            # The volume of the ROI is equal to 0
            if dvh.volume == 0:
                structInfo['min'] = '-'
                structInfo['max'] = '-'
                structInfo['mean'] = '-'

            # The volume of the ROI is greater than 0
            else:
                value_DVH = 100 * counts / dvh.volume
                index = 0

                # Get the min dose of the ROI
                while index < len(value_DVH) and int(value_DVH.item(index)) == 100:
                    index += 1

                # Set the min dose value
                if index == 0:
                    structInfo['min'] = 0
                else:
                    structInfo['min'] = index-1

                # Get the mean dose of the ROI
                while index < len(value_DVH) and value_DVH.item(index) > 50:
                    index += 1

                # Set the max dose value
                # Index at 0 cGy
                if index == 0:
                    structInfo['mean'] = 0
                # Index > 0 cGy
                else:
                    structInfo['mean'] = index-1

                # Get the max dose of the ROI
                while index < len(value_DVH) and value_DVH.item(index) != 0:
                    index += 1

                # Set the max dose value
                # Index at 0 cGy
                if index == 0:
                    structInfo['max'] = 0
                # Index > 0 cGy
                else:
                    structInfo['max'] = index-1

            res[id] = structInfo

        return res

    def getVolume(self, index):
        return self.listInfo[index]['volume']

    def getMin(self, index):
        return self.listInfo[index]['min']

    def getMax(self, index):
        return self.listInfo[index]['max']

    def getMean(self, index):
        return self.listInfo[index]['mean']<|MERGE_RESOLUTION|>--- conflicted
+++ resolved
@@ -1262,17 +1262,12 @@
                                             "color:rgb(75,0,130);\n"
                                             "font-weight: bold;\n")
         self.button_exportDVH.setObjectName("button_exportDVH")
-<<<<<<< HEAD
         self.gridL_DVH.addWidget(self.button_exportDVH, 1, 1, 1, 1, QtCore.Qt.AlignBottom)
         self.button_exportDVH.activated.connect(self.exportDVHcsv)
 
     def exportDVHcsv (self):
         dvh2csv(self.raw_dvh)
 
-=======
-        self.gridL_DVH.addWidget(
-            self.button_exportDVH, 1, 1, 1, 1, QtCore.Qt.AlignBottom)
->>>>>>> 083d70be
 
     ####################################
     #  DICOM IMAGE VIEW FUNCTIONALITY  #
