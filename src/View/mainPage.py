--- conflicted
+++ resolved
@@ -1,11 +1,3 @@
-<<<<<<< HEAD
-try:
-    from matplotlib import _cntr as cntr
-except ImportError:
-    import legacycontour._cntr as cntr
-import glob
-=======
->>>>>>> 53d54923
 import src.View.resources_rc
 import glob
 from random import randint, seed
