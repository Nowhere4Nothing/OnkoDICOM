from PySide6 import QtWidgets, QtCore, QtGui

<<<<<<< HEAD
=======
from src.View.mainpage.DicomGraphicsScene import GraphicsScene

from src.Model.Isodose import get_dose_grid
>>>>>>> ecda2187
from src.Model.PatientDictContainer import PatientDictContainer
from src.constants import INITIAL_ONE_VIEW_ZOOM
from src.Controller.PathHandler import resource_path


class DicomView(QtWidgets.QWidget):

<<<<<<< HEAD
    def __init__(self, roi_color=None, iso_color=None):
=======
    def __init__(self, roi_color=None, iso_color=None, slice_view="axial", metadata_formatted=False,
                 cut_line_color=None):
>>>>>>> ecda2187
        QtWidgets.QWidget.__init__(self)
        self.patient_dict_container = PatientDictContainer()
        self.iso_color = iso_color
        self.roi_color = roi_color
        self.zoom = INITIAL_ONE_VIEW_ZOOM
        self.current_slice_number = None
<<<<<<< HEAD
=======
        self.slice_view = slice_view
        if self.slice_view == "axial":
            self.display_metadata = True
        else:
            self.display_metadata = False
        self.metadata_formatted = metadata_formatted

        self.horizontal_view = None
        self.vertical_view = None
        self.cut_lines_color = cut_line_color

>>>>>>> ecda2187
        self.dicom_view_layout = QtWidgets.QHBoxLayout()

        # Create components
        self.slider = QtWidgets.QSlider(QtCore.Qt.Vertical)
        self.init_slider()
        self.view = QtWidgets.QGraphicsView()
        self.init_view()
        self.scene = QtWidgets.QGraphicsScene()

        # Set layout
        self.dicom_view_layout.addWidget(self.view)
        self.dicom_view_layout.addWidget(self.slider)
        self.setLayout(self.dicom_view_layout)

    def init_slider(self):
        """
        Create a slider for the DICOM Image View.
        """
        pixmaps = self.patient_dict_container.get("pixmaps_" + self.slice_view)
        self.slider.setMinimum(0)
        self.slider.setMaximum(len(pixmaps) - 1)
        self.slider.setValue(int(len(pixmaps) / 2))
        self.slider.setTickPosition(QtWidgets.QSlider.TicksLeft)
        self.slider.setTickInterval(1)
        self.slider.valueChanged.connect(self.value_changed)

    def init_view(self):
        """
        Create a view widget for DICOM image.
        """
        self.view.setRenderHints(QtGui.QPainter.Antialiasing | QtGui.QPainter.SmoothPixmapTransform)
        background_brush = QtGui.QBrush(QtGui.QColor(0, 0, 0), QtCore.Qt.SolidPattern)
        self.view.setBackgroundBrush(background_brush)

    def value_changed(self):
        self.update_view()
        if self.horizontal_view is not None and self.vertical_view is not None:
            self.horizontal_view.update_view()
            self.vertical_view.update_view()

    def update_view(self, zoom_change=False):
        """
        Update the view of the DICOM Image.
        :param zoom_change: Boolean indicating whether the user wants to change the zoom. False by default.
        """
        self.image_display()

        if zoom_change:
            self.view.setTransform(QtGui.QTransform().scale(self.zoom, self.zoom))

        # If roi colours are set and rois are selected then update the display
        if self.roi_color and self.patient_dict_container.get("selected_rois"):
            self.roi_display()

        # If isodose colours are set and doses are selected then update the display
        if self.iso_color and self.patient_dict_container.get("selected_doses"):
            self.isodose_display()

        if zoom_change:
            self.view.setTransform(QtGui.QTransform().scale(self.zoom, self.zoom))

        self.view.setScene(self.scene)

    def image_display(self):
        """
        Update the image to be displayed on the DICOM View.
        """
        pixmaps = self.patient_dict_container.get("pixmaps_" + self.slice_view)
        slider_id = self.slider.value()
        image = pixmaps[slider_id]
        label = QtWidgets.QGraphicsPixmapItem(image)
        self.scene = GraphicsScene(label, self.horizontal_view, self.vertical_view)

    def draw_roi_polygons(self, roi_id, polygons):
        """
        Draw ROI polygons on the image slice
        :param roi_id: ROI number
        :param polygons: List of ROI polygons
        """
        color = self.patient_dict_container.get("roi_color_dict")[roi_id]
        with open(resource_path('data/line&fill_configuration'), 'r') as stream:
            elements = stream.readlines()
            if len(elements) > 0:
                roi_line = int(elements[0].replace('\n', ''))
                roi_opacity = int(elements[1].replace('\n', ''))
                line_width = float(elements[4].replace('\n', ''))
            else:
                roi_line = 1
                roi_opacity = 10
                line_width = 2.0
            stream.close()
        roi_opacity = int((roi_opacity / 100) * 255)
        color.setAlpha(roi_opacity)
        pen_color = QtGui.QColor(color.red(), color.green(), color.blue())
        pen = self.get_qpen(pen_color, roi_line, line_width)
        for i in range(len(polygons)):
            self.scene.addPolygon(polygons[i], pen, QtGui.QBrush(color))

    def get_qpen(self, color, style=1, widthF=1.):
        """
        The color and style for ROI structure and isodose display.
        :param color:
         Color of the region. QColor type.
        :param style:
         Style of the contour line. NoPen: 0  SolidLine: 1  DashLine: 2  DotLine: 3  DashDotLine: 4  DashDotDotLine: 5
        :param widthF:
         Width of the contour line.
        :return: QPen object.
        """
        pen = QtGui.QPen(color)
        pen.setStyle(QtCore.Qt.PenStyle(style))
        pen.setWidthF(widthF)
        return pen

    def zoom_in(self):
        self.zoom *= 1.05
        self.update_view(zoom_change=True)

    def zoom_out(self):
        self.zoom /= 1.05
        self.update_view(zoom_change=True)

    def set_views(self, horizontal_view, vertical_view):
        """
        Set the views represented by the horizontal and vertical cut lines respectively
        """
        self.horizontal_view = horizontal_view
        self.vertical_view = vertical_view
        self.update_view()

    def set_slider_value(self, value):
        """
        Set the value of the slider of this view
        """
        self.slider.setValue(value*self.slider.maximum())
        self.update_view()
<|MERGE_RESOLUTION|>--- conflicted
+++ resolved
@@ -1,11 +1,6 @@
 from PySide6 import QtWidgets, QtCore, QtGui
 
-<<<<<<< HEAD
-=======
 from src.View.mainpage.DicomGraphicsScene import GraphicsScene
-
-from src.Model.Isodose import get_dose_grid
->>>>>>> ecda2187
 from src.Model.PatientDictContainer import PatientDictContainer
 from src.constants import INITIAL_ONE_VIEW_ZOOM
 from src.Controller.PathHandler import resource_path
@@ -13,32 +8,16 @@
 
 class DicomView(QtWidgets.QWidget):
 
-<<<<<<< HEAD
-    def __init__(self, roi_color=None, iso_color=None):
-=======
-    def __init__(self, roi_color=None, iso_color=None, slice_view="axial", metadata_formatted=False,
-                 cut_line_color=None):
->>>>>>> ecda2187
+    def __init__(self, roi_color=None, iso_color=None, cut_line_color=None):
         QtWidgets.QWidget.__init__(self)
         self.patient_dict_container = PatientDictContainer()
         self.iso_color = iso_color
         self.roi_color = roi_color
         self.zoom = INITIAL_ONE_VIEW_ZOOM
         self.current_slice_number = None
-<<<<<<< HEAD
-=======
-        self.slice_view = slice_view
-        if self.slice_view == "axial":
-            self.display_metadata = True
-        else:
-            self.display_metadata = False
-        self.metadata_formatted = metadata_formatted
-
         self.horizontal_view = None
         self.vertical_view = None
         self.cut_lines_color = cut_line_color
-
->>>>>>> ecda2187
         self.dicom_view_layout = QtWidgets.QHBoxLayout()
 
         # Create components
@@ -85,9 +64,6 @@
         :param zoom_change: Boolean indicating whether the user wants to change the zoom. False by default.
         """
         self.image_display()
-
-        if zoom_change:
-            self.view.setTransform(QtGui.QTransform().scale(self.zoom, self.zoom))
 
         # If roi colours are set and rois are selected then update the display
         if self.roi_color and self.patient_dict_container.get("selected_rois"):
