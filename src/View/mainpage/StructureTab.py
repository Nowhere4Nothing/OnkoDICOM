--- conflicted
+++ resolved
@@ -7,10 +7,7 @@
 
 from src.Controller.ROIOptionsController import ROIDelOption, ROIDrawOption, \
     ROIManipulateOption
-<<<<<<< HEAD
-=======
 from src.Model.DICOMStructure import Series
->>>>>>> 6ca5fe2d
 from src.Model import ImageLoading
 from src.Model.CalculateDVHs import dvh2rtdose
 from src.Model.GetPatientInfo import DicomTree
@@ -35,17 +32,10 @@
         self.patient_dict_container.set("roi_color_dict", self.color_dict)
         self.structure_tab_layout = QtWidgets.QVBoxLayout()
 
-<<<<<<< HEAD
         self.roi_delete_handler = ROIDelOption(self.fixed_container_structure_modified)
         self.roi_draw_handler = ROIDrawOption(self.fixed_container_structure_modified)
         self.roi_manipulate_handler = ROIManipulateOption(
             self.fixed_container_structure_modified)
-=======
-        self.roi_delete_handler = ROIDelOption(self.structure_modified)
-        self.roi_draw_handler = ROIDrawOption(self.structure_modified)
-        self.roi_manipulate_handler = ROIManipulateOption(
-            self.structure_modified)
->>>>>>> 6ca5fe2d
 
         # Create scrolling area widget to contain the content.
         self.scroll_area = QtWidgets.QScrollArea()
@@ -228,7 +218,6 @@
         self.roi_manipulate_handler.show_roi_manipulate_options(
             self.color_dict)
 
-<<<<<<< HEAD
     def moving_container_structure_modified(self, changes):
         """
         Executes when a structure is renamed/deleted. Displays indicator
@@ -313,9 +302,6 @@
             self.save_new_rtss_to_moving_image_set(auto=True)
 
     def fixed_container_structure_modified(self, changes):
-=======
-    def structure_modified(self, changes):
->>>>>>> 6ca5fe2d
         """
         Executes when a structure is renamed/deleted. Displays indicator
         that structure has changed. changes is a tuple of (new_dataset,
@@ -525,9 +511,6 @@
             new_dict_polygons_coronal.pop(roi_name, None)
             new_dict_polygons_sagittal.pop(roi_name, None)
 
-<<<<<<< HEAD
-    def save_new_rtss_to_fixed_image_set(self, event=None, auto=False):
-=======
     def on_rtss_selected(self, selected_rtss):
         """
         Function to run after a rtss is selected from SelectRTSSPopUp
@@ -548,8 +531,7 @@
             self.on_rtss_selected)
         self.select_rtss_window.show()
 
-    def save_new_rtss(self, event=None, auto=False):
->>>>>>> 6ca5fe2d
+    def save_new_rtss_to_fixed_image_set(self, event=None, auto=False):
         """
         Save the current RTSS stored in patient dictionary to the file system.
         :param event: Not used but will be passed as an argument from
