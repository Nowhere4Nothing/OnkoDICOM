import glob
import platform
from PySide6 import QtCore, QtWidgets, QtGui
from PySide6.QtGui import QPixmap, QIcon
from PySide6.QtWidgets import QGridLayout, QWidget, QVBoxLayout, QStackedWidget

from src.Controller.ActionHandler import ActionHandler
from src.Controller.AddOnOptionsController import AddOptions
from src.Controller.MainPageController import MainPageCallClass
from src.Model.PatientDictContainer import PatientDictContainer
from src.View.ImageFusion.ROITransferOptionView import ROITransferOptionView
from src.View.mainpage.DVHTab import DVHTab
from src.View.mainpage.DicomTreeView import DicomTreeView
from src.View.mainpage.DicomAxialView import DicomAxialView
from src.View.mainpage.DicomCoronalView import DicomCoronalView
from src.View.mainpage.DicomSagittalView import DicomSagittalView
from src.View.mainpage.IsodoseTab import IsodoseTab
from src.View.mainpage.MenuBar import MenuBar
from src.View.mainpage.DicomView3D import DicomView3D
from src.View.mainpage.Toolbar import Toolbar
from src.View.mainpage.PatientBar import PatientBar
from src.View.mainpage.StructureTab import StructureTab
from src.View.mainpage.DicomStackedWidget import DicomStackedWidget

from src.View.ImageFusion.ImageFusionAxialView import ImageFusionAxialView
from src.View.ImageFusion.ImageFusionSagittalView import \
    ImageFusionSagittalView
from src.View.ImageFusion.ImageFusionCoronalView import ImageFusionCoronalView
from src.Model.MovingDictContainer import MovingDictContainer

from src.Controller.PathHandler import resource_path
from src.constants import INITIAL_FOUR_VIEW_ZOOM


class UIMainWindow:
    """
    The central class responsible for initializing most of the values stored
    in the PatientDictContainer model and defining the visual layout of the
    main window of OnkoDICOM. No class has access to the attributes
    belonging to this class, except for the class's ActionHandler, which is
    used to trigger actions within the main window. Components of this class
    (i.e. QWidget child classes such as StructureTab, DicomView, DicomTree,
    etc.) should not be able to reference this class, and rather should
    exist independently and only be able to communicate with the
    PatientDictContainer model. If a component needs to communicate with
    another component, that should be accomplished by emitting signals
    within that components, and having the slots for those signals within
    this class (as demonstrated by the update_views() method of this class).
    If a class needs to trigger one of the actions defined in the
    ActionHandler, then the instance of the ActionHandler itself can safely
    be passed into the class.
    """
    pyradi_trigger = QtCore.Signal(str, dict, str)

    # Connect to GUIController
    image_fusion_main_window = QtCore.Signal()

    def setup_ui(self, main_window_instance):
        self.main_window_instance = main_window_instance
        self.call_class = MainPageCallClass()
        self.add_on_options_controller = AddOptions(self)

        ##########################################
        #  IMPLEMENTATION OF THE MAIN PAGE VIEW  #
        ##########################################
        if platform.system() == 'Darwin':
            self.stylesheet_path = "res/stylesheet.qss"
        else:
            self.stylesheet_path = "res/stylesheet-win-linux.qss"
        stylesheet = open(resource_path(self.stylesheet_path)).read()
        window_icon = QIcon()
        window_icon.addPixmap(QPixmap(resource_path(
            "res/images/icon.ico")), QIcon.Normal, QIcon.Off)
        self.main_window_instance.setMinimumSize(1080, 700)
        self.main_window_instance.setObjectName("MainOnkoDicomWindowInstance")
        self.main_window_instance.setWindowIcon(window_icon)
        self.main_window_instance.setStyleSheet(stylesheet)

        self.setup_central_widget()
        self.setup_actions()

    def setup_actions(self):
        if hasattr(self, 'toolbar'):
            self.main_window_instance.removeToolBar(self.toolbar)
        self.action_handler = ActionHandler(self)
        self.menubar = MenuBar(self.action_handler)
        self.main_window_instance.setMenuBar(self.menubar)
        self.toolbar = Toolbar(self.action_handler)
        self.main_window_instance.addToolBar(
            QtCore.Qt.TopToolBarArea, self.toolbar)
        self.main_window_instance.setWindowTitle("OnkoDICOM")

    def setup_central_widget(self):
        patient_dict_container = PatientDictContainer()
        self.central_widget = QtWidgets.QWidget()
        self.central_widget_layout = QVBoxLayout()

        self.patient_bar = PatientBar()

        splitter = QtWidgets.QSplitter(QtCore.Qt.Horizontal)

        # Left panel contains stuctures tab, isodoses tab,
        # and structure information
        self.left_panel = QtWidgets.QTabWidget()
        self.left_panel.setMinimumWidth(300)
        self.left_panel.setMaximumWidth(500)

        # Add structures tab to left panel
        if not hasattr(self, 'structures_tab'):
            self.structures_tab = StructureTab()
            self.structures_tab.request_update_structures.connect(
                self.update_views)
        else:
            self.structures_tab.update_ui()
        self.left_panel.addTab(self.structures_tab, "Structures")

        if patient_dict_container.has_modality("rtdose"):
            self.isodoses_tab = IsodoseTab()
            self.isodoses_tab.request_update_isodoses.connect(
                self.update_views)
            self.isodoses_tab.request_update_ui.connect(
                self.structures_tab.structure_modified)
            self.left_panel.addTab(self.isodoses_tab, "Isodoses")
        elif hasattr(self, 'isodoses_tab'):
            del self.isodoses_tab

        # Right panel contains the different tabs of DICOM view, DVH,
        # clinical data, DICOM tree
        self.right_panel = QtWidgets.QTabWidget()

        # Create a Dicom View containing single-slice and 3-slice views
        self.dicom_view = DicomStackedWidget(self.format_data)

        roi_color_dict = self.structures_tab.color_dict if hasattr(
            self, 'structures_tab') else None
        iso_color_dict = self.isodoses_tab.color_dict if hasattr(
            self, 'isodoses_tab') else None
        self.dicom_single_view = DicomAxialView(
            roi_color=roi_color_dict, iso_color=iso_color_dict)
        self.dicom_axial_view = DicomAxialView(
            roi_color=roi_color_dict, iso_color=iso_color_dict,
            metadata_formatted=True, cut_line_color=QtGui.QColor(255, 0, 0))
        self.dicom_sagittal_view = DicomSagittalView(
            roi_color=roi_color_dict, iso_color=iso_color_dict,
            cut_line_color=QtGui.QColor(0, 255, 0))
        self.dicom_coronal_view = DicomCoronalView(
            roi_color=roi_color_dict, iso_color=iso_color_dict,
            cut_line_color=QtGui.QColor(0, 0, 255))
        self.three_dimension_view = DicomView3D()

        # Rescale the size of the scenes inside the 3-slice views
        self.dicom_axial_view.zoom = INITIAL_FOUR_VIEW_ZOOM
        self.dicom_sagittal_view.zoom = INITIAL_FOUR_VIEW_ZOOM
        self.dicom_coronal_view.zoom = INITIAL_FOUR_VIEW_ZOOM
        self.dicom_axial_view.update_view(zoom_change=True)
        self.dicom_sagittal_view.update_view(zoom_change=True)
        self.dicom_coronal_view.update_view(zoom_change=True)

        self.dicom_four_views = QWidget()
        self.dicom_four_views_layout = QGridLayout()
        for i in range(2):
            self.dicom_four_views_layout.setColumnStretch(i, 1)
            self.dicom_four_views_layout.setRowStretch(i, 1)
        self.dicom_four_views_layout.addWidget(self.dicom_axial_view, 0, 0)
        self.dicom_four_views_layout.addWidget(self.dicom_sagittal_view, 0, 1)
        self.dicom_four_views_layout.addWidget(self.dicom_coronal_view, 1, 0)
        self.dicom_four_views_layout.addWidget(self.three_dimension_view, 1, 1)
        self.dicom_four_views.setLayout(self.dicom_four_views_layout)

        self.dicom_view.addWidget(self.dicom_four_views)
        self.dicom_view.addWidget(self.dicom_single_view)
        self.dicom_view.setCurrentWidget(self.dicom_single_view)

        # Add DICOM View to right panel as a tab
        self.right_panel.addTab(self.dicom_view, "DICOM View")

        # Add DVH tab to right panel as a tab
        if patient_dict_container.has_modality("rtdose"):
            self.dvh_tab = DVHTab()
            self.right_panel.addTab(self.dvh_tab, "DVH")
        elif hasattr(self, 'dvh_tab'):
            del self.dvh_tab

        self.dicom_tree = DicomTreeView()
        self.right_panel.addTab(self.dicom_tree, "DICOM Tree")

        # Create Clinical Data tab TODO refactor the entire Clinical Data
        #  form/display class As they currently stand, they are given the
        #  right tab widget, and make direct modifications to the tab. This
        #  class should be refactored in the same way as the rest of the
        #  main window's components, i.e. the Clinical Data should be a
        #  child of QWidget that can exist independently of OnkoDICOM. This
        #  class would differ from most other main window components in that
        #  rather than interacting with the PatientDictContainer as its
        #  model, it would use the patient's ClinicalData csv file as the
        #  model (which means that the QWidget would theoretically easily
        #  exist outside OnkoDICOM).
        # There are two classes: one for displaying the clinical data,
        # and another for modifying the clinical data. The check below
        # determines whether there already exists a clinical data csv for
        # the patient, and loads either the data display or the data form
        # depending on what exists.
        reg = '/CSV/ClinicalData*[.csv]'
        if not glob.glob(patient_dict_container.path + reg):
            self.call_class.display_cd_form(
                self.right_panel, patient_dict_container.path)
        else:
            self.call_class.display_cd_dat(
                self.right_panel, patient_dict_container.path)

        splitter.addWidget(self.left_panel)
        splitter.addWidget(self.right_panel)

        # Create footer
        self.footer = QtWidgets.QWidget()
        self.create_footer()

        # Set layout
        self.central_widget_layout.addWidget(self.patient_bar)
        self.central_widget_layout.addWidget(splitter)
        self.central_widget_layout.addWidget(self.footer)

        self.central_widget.setLayout(self.central_widget_layout)
        self.main_window_instance.setCentralWidget(self.central_widget)

    def create_footer(self):
        self.footer.setFixedHeight(15)
        layout_footer = QtWidgets.QHBoxLayout(self.footer)
        layout_footer.setContentsMargins(0, 0, 0, 0)

        label_footer = QtWidgets.QLabel("@OnkoDICOM 2019-20")
        label_footer.setAlignment(QtCore.Qt.AlignRight | QtCore.Qt.AlignRight)

        layout_footer.addWidget(label_footer)

    def update_views(self, update_3d_window=False):
        """
        This function is a slot for signals to request the updating of the
        DICOM View and DVH tabs in order to reflect changes made by other
        components of the main window (for example, when a structure in the
        structures tab is selected, this method needs to be called in order
        for the DICOM view window to be updated to show the new region of
        interest.

        :param update_3d_window: a boolean to mark if 3d model
        needs to be updated
        """

        self.dicom_single_view.update_view()
        self.dicom_axial_view.update_view()
        self.dicom_coronal_view.update_view()
        self.dicom_sagittal_view.update_view()

        if update_3d_window:
            self.three_dimension_view.update_view()

        if hasattr(self, 'dvh_tab'):
            self.dvh_tab.update_plot()

        if hasattr(self, 'image_fusion_view'):
            if self.image_fusion_view_axial is not None:
                self.image_fusion_view_axial.update_view()
                self.image_fusion_view_coronal.update_view()
                self.image_fusion_view_sagittal.update_view()

    def toggle_cut_lines(self):
        if self.dicom_axial_view.horizontal_view is None or \
                self.dicom_axial_view.vertical_view is None or \
                self.dicom_coronal_view.horizontal_view is None or \
                self.dicom_coronal_view.vertical_view is None or \
                self.dicom_sagittal_view.horizontal_view is None or \
                self.dicom_sagittal_view.vertical_view is None:
            self.dicom_axial_view.set_views(self.dicom_coronal_view,
                                            self.dicom_sagittal_view)
            self.dicom_coronal_view.set_views(self.dicom_axial_view,
                                              self.dicom_sagittal_view)
            self.dicom_sagittal_view.set_views(self.dicom_axial_view,
                                               self.dicom_coronal_view)
        else:
            self.dicom_axial_view.set_views(None, None)
            self.dicom_coronal_view.set_views(None, None)
            self.dicom_sagittal_view.set_views(None, None)

        if hasattr(self, 'image_fusion_view'):
            if self.image_fusion_view is not None:
                if self.image_fusion_view_axial.horizontal_view is None or \
                    self.image_fusion_view_axial.vertical_view is None or \
                    self.image_fusion_view_coronal.horizontal_view is None or \
                    self.image_fusion_view_coronal.vertical_view is None or \
                    self.image_fusion_view_sagittal.horizontal_view is None or \
                    self.image_fusion_view_sagittal.vertical_view is None:
                    self.image_fusion_view_axial.set_views(
                        self.image_fusion_view_coronal,
                        self.image_fusion_view_sagittal)
                    self.image_fusion_view_coronal.set_views(
                        self.image_fusion_view_axial,
                        self.image_fusion_view_sagittal)

                    self.image_fusion_view_sagittal.set_views(
                        self.image_fusion_view_axial,
                        self.image_fusion_view_coronal)
                else:
                    self.image_fusion_view_axial.set_views(None, None)
                    self.image_fusion_view_coronal.set_views(None, None)
                    self.image_fusion_view_sagittal.set_views(None, None)

    def zoom_in(self, is_four_view, image_reg_single, image_reg_four):
        """
        This function calls the zooming in function on the four view's views
        or the single view depending on what view is showing on screen.
        is_four_view: Whether the four view is showing
        """
        if is_four_view:
            self.dicom_axial_view.zoom_in()
            self.dicom_coronal_view.zoom_in()
            self.dicom_sagittal_view.zoom_in()
        else:
            self.dicom_single_view.zoom_in()

        if image_reg_single:
            self.image_fusion_single_view.zoom_in()

        if image_reg_four:
            self.image_fusion_view_axial.zoom_in()
            self.image_fusion_view_coronal.zoom_in()
            self.image_fusion_view_sagittal.zoom_in()

    def zoom_out(self, is_four_view, image_reg_single, image_reg_four):
        """
        This function calls the zooming out function on the four view's
        views or the single view depending on what view is showing on screen.
        is_four_view: Whether the four view is showing
        """
        if is_four_view:
            self.dicom_axial_view.zoom_out()
            self.dicom_coronal_view.zoom_out()
            self.dicom_sagittal_view.zoom_out()
        else:
            self.dicom_single_view.zoom_out()
        
        if image_reg_single:
            self.image_fusion_single_view.zoom_out()

        if image_reg_four:
            self.image_fusion_view_axial.zoom_out()
            self.image_fusion_view_coronal.zoom_out()
            self.image_fusion_view_sagittal.zoom_out()

    def format_data(self, size):
        """
        This function is used to update the meta data's font size and margin
        based on the height and width of the viewports.
        size: The size of the DicomStackedWidget
        """
        self.dicom_axial_view.format_metadata(size)

    def create_image_fusion_tab(self):
        """
        This function is used to create the tab for image fusion.
        Function checks if the moving dict container contains rtss to
        load rtss. Views are created and stacked into three window view.
        """
        # Set a flag for Zooming
        self.action_handler.has_image_registration_four = True

        # Instance of Moving Model
        moving_dict_container = MovingDictContainer()
        
        if moving_dict_container.has_modality("rtss"):
            if len(self.structures_tab.rois.items()) == 0:
                self.structures_tab.update_ui(moving=True)
            # else:
            # TODO: Display both ROIs in the same tab

        self.image_fusion_single_view \
            = ImageFusionAxialView()

        self.image_fusion_view = QStackedWidget()
        self.image_fusion_view_axial = ImageFusionAxialView(
            metadata_formatted=False,
            cut_line_color=QtGui.QColor(255, 0, 0))
        self.image_fusion_view_sagittal = ImageFusionSagittalView(
            cut_line_color=QtGui.QColor(0, 255, 0))
        self.image_fusion_view_coronal = ImageFusionCoronalView(
<<<<<<< HEAD
            cut_line_color=True)
        self.image_fusion_roi_transfer_option_view = ROITransferOptionView()
=======
            cut_line_color=QtGui.QColor(0, 0, 255))
>>>>>>> f1a8ef54

        # Rescale the size of the scenes inside the 3-slice views
        self.image_fusion_view_axial.zoom = INITIAL_FOUR_VIEW_ZOOM
        self.image_fusion_view_sagittal.zoom = INITIAL_FOUR_VIEW_ZOOM
        self.image_fusion_view_coronal.zoom = INITIAL_FOUR_VIEW_ZOOM
        self.image_fusion_view_axial.update_view(zoom_change=True)
        self.image_fusion_view_sagittal.update_view(zoom_change=True)
        self.image_fusion_view_coronal.update_view(zoom_change=True)

        self.image_fusion_four_views = QWidget()
        self.image_fusion_four_views_layout = QGridLayout()
        for i in range(2):
            self.image_fusion_four_views_layout.setColumnStretch(i, 1)
            self.image_fusion_four_views_layout.setRowStretch(i, 1)
        self.image_fusion_four_views_layout.addWidget(
            self.image_fusion_view_axial, 0, 0)
        self.image_fusion_four_views_layout.addWidget(
            self.image_fusion_view_sagittal, 0, 1)
        self.image_fusion_four_views_layout.addWidget(
            self.image_fusion_view_coronal, 1, 0)

        self.image_fusion_four_views_layout.addWidget(
            self.image_fusion_roi_transfer_option_view, 1, 1
        )

        self.image_fusion_four_views.setLayout(
            self.image_fusion_four_views_layout)

        self.image_fusion_view.addWidget(self.image_fusion_four_views)
        self.image_fusion_view.addWidget(self.image_fusion_single_view)
        self.image_fusion_view.setCurrentWidget(self.image_fusion_four_views)

        # Add Image Fusion Tab
        self.right_panel.addTab(self.image_fusion_view, "Image Fusion")
        self.right_panel.setCurrentWidget(self.image_fusion_view)<|MERGE_RESOLUTION|>--- conflicted
+++ resolved
@@ -337,7 +337,7 @@
             self.dicom_sagittal_view.zoom_out()
         else:
             self.dicom_single_view.zoom_out()
-        
+
         if image_reg_single:
             self.image_fusion_single_view.zoom_out()
 
@@ -365,7 +365,7 @@
 
         # Instance of Moving Model
         moving_dict_container = MovingDictContainer()
-        
+
         if moving_dict_container.has_modality("rtss"):
             if len(self.structures_tab.rois.items()) == 0:
                 self.structures_tab.update_ui(moving=True)
@@ -382,12 +382,9 @@
         self.image_fusion_view_sagittal = ImageFusionSagittalView(
             cut_line_color=QtGui.QColor(0, 255, 0))
         self.image_fusion_view_coronal = ImageFusionCoronalView(
-<<<<<<< HEAD
+            cut_line_color=QtGui.QColor(0, 0, 255))
             cut_line_color=True)
         self.image_fusion_roi_transfer_option_view = ROITransferOptionView()
-=======
-            cut_line_color=QtGui.QColor(0, 0, 255))
->>>>>>> f1a8ef54
 
         # Rescale the size of the scenes inside the 3-slice views
         self.image_fusion_view_axial.zoom = INITIAL_FOUR_VIEW_ZOOM
@@ -412,7 +409,6 @@
         self.image_fusion_four_views_layout.addWidget(
             self.image_fusion_roi_transfer_option_view, 1, 1
         )
-
         self.image_fusion_four_views.setLayout(
             self.image_fusion_four_views_layout)
 
