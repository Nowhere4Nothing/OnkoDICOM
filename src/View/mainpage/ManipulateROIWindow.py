import pydicom
from PySide6 import QtCore, QtGui, QtWidgets
from PySide6.QtCore import Qt
from PySide6.QtGui import QIcon, QPixmap, QFont
from PySide6.QtWidgets import QMessageBox, QVBoxLayout, QHBoxLayout, QComboBox, QLineEdit, QSizePolicy, QPushButton, \
    QLabel, QWidget, QFormLayout

from src.Model import ROI, ImageLoading
from src.Model.PatientDictContainer import PatientDictContainer
from src.Model.Worker import Worker
from src.View.mainpage.DicomAxialView import DicomAxialView
from src.View.mainpage.DrawROIWindow import SaveROIProgressWindow

from src.Controller.PathHandler import resource_path
import platform


class UIManipulateROIWindow:

    def setup_ui(self, manipulate_roi_window_instance, rois, dataset_rtss,
                 roi_color, signal_roi_manipulated):

        self.patient_dict_container = PatientDictContainer()
        self.rois = rois
        self.dataset_rtss = dataset_rtss
        self.signal_roi_manipulated = signal_roi_manipulated
        self.roi_color = roi_color

        self.roi_names = [] # Names of selected ROIs
        self.all_roi_names = [] # Names of all existing ROIs
        for roi_id, roi_dict in self.rois.items():
            self.all_roi_names.append(roi_dict['name'])

        # Operation names
        self.single_roi_operation_names = ["Expand", "Contract",
                                           "Inner Rind (annulus)",
                                           "Outer Rind (annulus)"]
        self.multiple_roi_operation_names = ["Union", "Intersection",
                                             "Difference"]
        self.operation_names = self.multiple_roi_operation_names + \
                               self.single_roi_operation_names

        self.new_ROI_contours = None
        self.manipulate_roi_window_instance = manipulate_roi_window_instance

        self.dicom_view = DicomAxialView(metadata_formatted=True)
        self.dicom_preview = DicomAxialView(metadata_formatted=True)
        self.dicom_view.slider.valueChanged.connect(
            self.dicom_view_slider_value_changed)
        self.dicom_preview.slider.valueChanged.connect(
            self.dicom_preview_slider_value_changed)
        self.init_layout()

        QtCore.QMetaObject.connectSlotsByName(manipulate_roi_window_instance)

    def retranslate_ui(self, manipulate_roi_window_instance):
        _translate = QtCore.QCoreApplication.translate
        manipulate_roi_window_instance.setWindowTitle(_translate(
            "ManipulateRoiWindowInstance",
            "OnkoDICOM - Draw Region Of Interest"))
        self.first_roi_name_label.setText(_translate("FirstROINameLabel",
                                                     "ROI 1: "))
        self.first_roi_name_dropdown_list.setPlaceholderText("ROI 1")
        self.first_roi_name_dropdown_list.addItems(self.all_roi_names)
        self.operation_name_label.setText(_translate("OperationNameLabel",
                                                     "Operation"))
        self.operation_name_dropdown_list.setPlaceholderText("Operation")
        self.operation_name_dropdown_list.addItems(self.operation_names)
        self.second_roi_name_label.setText(_translate("SecondROINameLabel",
                                                      "ROI 2: "))
        self.second_roi_name_dropdown_list.setPlaceholderText("ROI 2")
        self.second_roi_name_dropdown_list.addItems(self.all_roi_names)
<<<<<<< HEAD
        self.manipulate_roi_window_instance_draw_button.setText(_translate("ManipulateRoiWindowInstanceDrawButton", "Draw"))
        self.manipulate_roi_window_instance_save_button.setText(_translate("ManipulateRoiWindowInstanceSaveButton", "Save"))
        self.manipulate_roi_window_instance_cancel_button.setText(_translate("ManipulateRoiWindowInstanceCancelButton", "Cancel"))
        self.margin_label.setText(_translate("MarginLabel", "Margin (mm): "))
        self.new_roi_name_label.setText(_translate("NewROINameLabel", "New ROI Name"))
=======
        self.manipulate_roi_window_instance_draw_button.setText(_translate(
            "ManipulateRoiWindowInstanceDrawButton", "Draw"))
        self.manipulate_roi_window_instance_save_button.setText(_translate(
            "ManipulateRoiWindowInstanceSaveButton", "Save"))
        self.manipulate_roi_window_instance_cancel_button.setText(_translate(
            "ManipulateRoiWindowInstanceCancelButton", "Cancel"))
        self.margin_label.setText(_translate("MarginLabel",
                                             "Margin (pixels): "))
        self.new_roi_name_label.setText(_translate("NewROINameLabel",
                                                   "New ROI Name"))
>>>>>>> f7019498
        self.ROI_view_box_label.setText("ROI")
        self.preview_box_label.setText("Preview")

    def init_layout(self):
        """
        Initialize the layout for the DICOM View tab.
        Add the view widget and the slider in the layout.
        Add the whole container 'tab2_view' as a tab in the main page.
        """

        # Initialise a ManipulateROIWindow
        if platform.system() == 'Darwin':
            self.stylesheet_path = "res/stylesheet.qss"
        else:
            self.stylesheet_path = "res/stylesheet-win-linux.qss"
        stylesheet = open(resource_path(self.stylesheet_path)).read()
        window_icon = QIcon()
        window_icon.addPixmap(QPixmap(resource_path("res/images/icon.ico")),
                              QIcon.Normal, QIcon.Off)
        self.manipulate_roi_window_instance.setObjectName(
            "ManipulateRoiWindowInstance")
        self.manipulate_roi_window_instance.setWindowIcon(window_icon)

        # Creating a form box to hold all buttons and input fields
        self.manipulate_roi_window_input_container_box = QFormLayout()
        self.manipulate_roi_window_input_container_box.setObjectName(
            "ManipulateRoiWindowInputContainerBox")
        self.manipulate_roi_window_input_container_box.setLabelAlignment(
            Qt.AlignLeft)

        # Create a label for denoting the first ROI name
        self.first_roi_name_label = QLabel()
        self.first_roi_name_label.setObjectName("FirstROINameLabel")
        self.first_roi_name_dropdown_list = QComboBox()
        # Create an dropdown list for ROI name
        self.first_roi_name_dropdown_list.setObjectName(
            "FirstROINameDropdownList")
        self.first_roi_name_dropdown_list.setSizePolicy(QSizePolicy.Minimum,
                                                        QSizePolicy.Minimum)
        self.first_roi_name_dropdown_list.resize(
            self.first_roi_name_dropdown_list.sizeHint().width(),
            self.first_roi_name_dropdown_list.sizeHint().height())
        self.first_roi_name_dropdown_list.activated.connect(
            self.update_selected_rois)
        self.manipulate_roi_window_input_container_box.addRow(
            self.first_roi_name_label,
            self.first_roi_name_dropdown_list)

        # Create a label for denoting the operation
        self.operation_name_label = QLabel()
        self.operation_name_label.setObjectName("OperationNameLabel")
        self.operation_name_dropdown_list = QComboBox()
        # Create an dropdown list for operation name
        self.operation_name_dropdown_list.setObjectName(
            "OperationNameDropdownList")
        self.operation_name_dropdown_list.setSizePolicy(QSizePolicy.Minimum,
                                                        QSizePolicy.Minimum)
        self.operation_name_dropdown_list.resize(
            self.operation_name_dropdown_list.sizeHint().width(),
            self.operation_name_dropdown_list.sizeHint().height())
        self.operation_name_dropdown_list.activated.connect(
            self.operation_changed)
        self.manipulate_roi_window_input_container_box.addRow(
            self.operation_name_label,
            self.operation_name_dropdown_list)

        # Create a label for denoting the second ROI name
        self.second_roi_name_label = QLabel()
        self.second_roi_name_label.setObjectName("SecondROINameLabel")
        self.second_roi_name_label.setVisible(False)
        self.second_roi_name_dropdown_list = QComboBox()
        # Create an dropdown list for ROI name
        self.second_roi_name_dropdown_list.setObjectName(
            "SecondROINameDropdownList")
        self.second_roi_name_dropdown_list.setSizePolicy(QSizePolicy.Minimum,
                                                         QSizePolicy.Minimum)
        self.second_roi_name_dropdown_list.resize(
            self.second_roi_name_dropdown_list.sizeHint().width(),
            self.second_roi_name_dropdown_list.sizeHint().height())
        self.second_roi_name_dropdown_list.setVisible(False)
        self.second_roi_name_dropdown_list.activated.connect(
            self.update_selected_rois)
        self.manipulate_roi_window_input_container_box.addRow(
            self.second_roi_name_label,
            self.second_roi_name_dropdown_list)

        # Create a label for denoting the margin
        self.margin_label = QLabel()
        self.margin_label.setObjectName("MarginLabel")
        self.margin_label.setVisible(False)
        # Create input for the new ROI name
        self.margin_line_edit = QLineEdit()
        self.margin_line_edit.setObjectName("MarginInput")
        self.margin_line_edit.setSizePolicy(QSizePolicy.MinimumExpanding,
                                            QSizePolicy.Minimum)
        self.margin_line_edit.resize(self.margin_line_edit.sizeHint().width(),
                                     self.margin_line_edit.sizeHint().height())
        self.margin_line_edit.setVisible(False)
        self.manipulate_roi_window_input_container_box.addRow(
            self.margin_label, self.margin_line_edit)

        # Create a label for denoting the new ROI name
        self.new_roi_name_label = QLabel()
        self.new_roi_name_label.setObjectName("NewROINameLabel")
        # Create input for the new ROI name
        self.new_roi_name_line_edit = QLineEdit()
        self.new_roi_name_line_edit.setObjectName("NewROINameInput")
        self.new_roi_name_line_edit.setSizePolicy(QSizePolicy.MinimumExpanding,
                                                  QSizePolicy.Minimum)
        self.new_roi_name_line_edit.resize(
            self.new_roi_name_line_edit.sizeHint().width(),
            self.new_roi_name_line_edit.sizeHint().height())
        self.manipulate_roi_window_input_container_box.addRow(
            self.new_roi_name_label,
            self.new_roi_name_line_edit)

        # Create a spacer between inputs and buttons
        spacer = QWidget()
        spacer.setSizePolicy(QSizePolicy.Expanding, QSizePolicy.Expanding)
        spacer.setFocusPolicy(Qt.NoFocus)
        self.manipulate_roi_window_input_container_box.addRow(spacer)

        # Create a draw button
        self.manipulate_roi_window_instance_draw_button = QPushButton()
        self.manipulate_roi_window_instance_draw_button.setObjectName(
            "ManipulateRoiWindowInstanceDrawButton")
        self.manipulate_roi_window_instance_draw_button.setSizePolicy(
            QSizePolicy(QSizePolicy.MinimumExpanding, QSizePolicy.Minimum))
        self.manipulate_roi_window_instance_draw_button.resize(
            self.manipulate_roi_window_instance_draw_button.sizeHint().width(),
            self.manipulate_roi_window_instance_draw_button.sizeHint().height()
        )
        self.manipulate_roi_window_instance_draw_button.setCursor(
            QtGui.QCursor(QtCore.Qt.PointingHandCursor))
        self.manipulate_roi_window_instance_draw_button.clicked.connect(
            self.onDrawButtonClicked)
        self.manipulate_roi_window_input_container_box.addRow(
            self.manipulate_roi_window_instance_draw_button)

        # Create a horizontal box for saving and cancel the drawing
        self.manipulate_roi_window_cancel_save_box = QHBoxLayout()
        self.manipulate_roi_window_cancel_save_box.setObjectName(
            "ManipulateRoiWindowCancelSaveBox")
        # Create an exit button to cancel the drawing
        # Add a button to go back/exit from the application
        self.manipulate_roi_window_instance_cancel_button = QPushButton()
        self.manipulate_roi_window_instance_cancel_button.setObjectName(
            "ManipulateRoiWindowInstanceCancelButton")
        self.manipulate_roi_window_instance_cancel_button.setSizePolicy(
            QSizePolicy(QSizePolicy.MinimumExpanding, QSizePolicy.Minimum))
        self.manipulate_roi_window_instance_cancel_button.resize(
            self.manipulate_roi_window_instance_cancel_button.sizeHint()
                .width(),
            self.manipulate_roi_window_instance_cancel_button.sizeHint()
                .height())
        self.manipulate_roi_window_instance_cancel_button.setCursor(
            QtGui.QCursor(QtCore.Qt.PointingHandCursor))
        self.manipulate_roi_window_instance_cancel_button.clicked.connect(
            self.onCancelButtonClicked)
        self.manipulate_roi_window_instance_cancel_button.setProperty(
            "QPushButtonClass", "fail-button")
        icon_cancel = QtGui.QIcon()
        icon_cancel.addPixmap(QtGui.QPixmap(
            resource_path('res/images/btn-icons/cancel_icon.png')))
        self.manipulate_roi_window_instance_cancel_button.setIcon(icon_cancel)
        self.manipulate_roi_window_cancel_save_box.addWidget(
            self.manipulate_roi_window_instance_cancel_button)
        # Create a save button to save all the changes
        self.manipulate_roi_window_instance_save_button = QPushButton()
        self.manipulate_roi_window_instance_save_button.setObjectName(
            "ManipulateRoiWindowInstanceSaveButton")
        self.manipulate_roi_window_instance_save_button.setSizePolicy(
            QSizePolicy(QSizePolicy.MinimumExpanding, QSizePolicy.Minimum))
        self.manipulate_roi_window_instance_save_button.resize(
            self.manipulate_roi_window_instance_save_button.sizeHint().width(),
            self.manipulate_roi_window_instance_save_button.sizeHint().height()
        )
        self.manipulate_roi_window_instance_save_button.setProperty(
            "QPushButtonClass", "success-button")
        icon_save = QtGui.QIcon()
        icon_save.addPixmap(QtGui.QPixmap(
            resource_path('res/images/btn-icons/save_icon.png')))
        self.manipulate_roi_window_instance_save_button.setIcon(icon_save)
        self.manipulate_roi_window_instance_save_button.clicked.connect(
            self.onSaveClicked)
        self.manipulate_roi_window_cancel_save_box.addWidget(
            self.manipulate_roi_window_instance_save_button)
        self.manipulate_roi_window_input_container_box.addRow(
            self.manipulate_roi_window_cancel_save_box)

        # Creating a horizontal box to hold the ROI view and the preview
        self.manipulate_roi_window_instance_view_box = QHBoxLayout()
        self.manipulate_roi_window_instance_view_box.setObjectName(
            "ManipulateRoiWindowInstanceViewBoxes")
        # Font for the ROI view and preview's labels
        font = QFont()
        font.setBold(True)
        font.setPixelSize(20)
        # Creating the ROI view
        self.ROI_view_box_layout = QVBoxLayout()
        self.ROI_view_box_label = QLabel()
        self.ROI_view_box_label.setFont(font)
        self.ROI_view_box_label.setAlignment(Qt.AlignHCenter)
        self.ROI_view_box_layout.addWidget(self.ROI_view_box_label)
        self.ROI_view_box_layout.addWidget(self.dicom_view)
        self.ROI_view_box_widget = QWidget()
        self.ROI_view_box_widget.setLayout(self.ROI_view_box_layout)
        # Creating the preview
        self.preview_box_layout = QVBoxLayout()
        self.preview_box_label = QLabel()
        self.preview_box_label.setFont(font)
        self.preview_box_label.setAlignment(Qt.AlignHCenter)
        self.preview_box_layout.addWidget(self.preview_box_label)
        self.preview_box_layout.addWidget(self.dicom_preview)
        self.preview_box_widget = QWidget()
        self.preview_box_widget.setLayout(self.preview_box_layout)

        # Add View and Slider into horizontal box
        self.manipulate_roi_window_instance_view_box.addWidget(
            self.ROI_view_box_widget)
        self.manipulate_roi_window_instance_view_box.addWidget(
            self.preview_box_widget)
        # Create a widget to hold the image slice box
        self.manipulate_roi_window_instance_view_widget = QWidget()
        self.manipulate_roi_window_instance_view_widget.setObjectName(
            "ManipulateRoiWindowInstanceActionWidget")
        self.manipulate_roi_window_instance_view_widget.setLayout(
            self.manipulate_roi_window_instance_view_box)

        # Create a horizontal box for containing the input fields and the
        # viewports
        self.manipulate_roi_window_main_box = QHBoxLayout()
        self.manipulate_roi_window_main_box.setObjectName(
            "ManipulateRoiWindowMainBox")
        self.manipulate_roi_window_main_box.addLayout(
            self.manipulate_roi_window_input_container_box, 1)
        self.manipulate_roi_window_main_box.addWidget(
            self.manipulate_roi_window_instance_view_widget, 11)

        # Create a new central widget to hold the horizontal box layout
        self.manipulate_roi_window_instance_central_widget = QWidget()
        self.manipulate_roi_window_instance_central_widget.setObjectName(
            "ManipulateRoiWindowInstanceCentralWidget")
        self.manipulate_roi_window_instance_central_widget.setLayout(
            self.manipulate_roi_window_main_box)

        self.retranslate_ui(self.manipulate_roi_window_instance)
        self.manipulate_roi_window_instance.setStyleSheet(stylesheet)
        self.manipulate_roi_window_instance.setCentralWidget(
            self.manipulate_roi_window_instance_central_widget)
        QtCore.QMetaObject.connectSlotsByName(
            self.manipulate_roi_window_instance)

    def dicom_view_slider_value_changed(self):
        self.display_selected_roi()

    def dicom_preview_slider_value_changed(self):
        self.draw_roi()

    def onCancelButtonClicked(self):
        """
        This function is used for canceling the drawing
        """
        self.close()

    def onDrawButtonClicked(self):
        """
        Function triggered when the Draw button is pressed from the menu.
        """
        # Check inputs
        selected_operation = self.operation_name_dropdown_list.currentText()
        roi_1 = self.first_roi_name_dropdown_list.currentText()
        roi_2 = self.second_roi_name_dropdown_list.currentText()
        new_roi_name = self.new_roi_name_line_edit.text()

        # Check the selected inputs and execute the operations
        if roi_1 != "" and new_roi_name != "" and \
                self.margin_line_edit.text() != "" and \
                selected_operation in self.single_roi_operation_names:
            # Single ROI operations
            dict_rois_contours = ROI.get_roi_contour_pixel(
                self.patient_dict_container.get("raw_contour"),
                [roi_1],
                self.patient_dict_container.get("pixluts"))
            roi_geometry = ROI.roi_to_geometry(dict_rois_contours[roi_1])
            uid_list = ImageLoading.get_image_uid_list(
                self.patient_dict_container.dataset)

            if selected_operation == self.single_roi_operation_names[0]:
                new_geometry = ROI.scale_roi(roi_geometry, int(self.margin_line_edit.text()), uid_list)
            elif selected_operation == self.single_roi_operation_names[1]:
                new_geometry = ROI.scale_roi(roi_geometry, -int(self.margin_line_edit.text()), uid_list)
            elif selected_operation == self.single_roi_operation_names[2]:
                new_geometry = ROI.rind_roi(roi_geometry, -int(self.margin_line_edit.text()), uid_list)
            else:
                new_geometry = ROI.rind_roi(roi_geometry, int(self.margin_line_edit.text()), uid_list)
            self.new_ROI_contours = ROI.geometry_to_roi(new_geometry)

            self.draw_roi()
            return
        elif roi_1 != "" and roi_2 != "" and new_roi_name != "" and \
                selected_operation in self.multiple_roi_operation_names:
            # Multiple ROI operations
            dict_rois_contours = ROI.get_roi_contour_pixel(
                self.patient_dict_container.get("raw_contour"),
                [roi_1, roi_2],
                self.patient_dict_container.get("pixluts"))
            roi_1_geometry = ROI.roi_to_geometry(dict_rois_contours[roi_1])
            roi_2_geometry = ROI.roi_to_geometry(dict_rois_contours[roi_2])
            uid_list = ImageLoading.get_image_uid_list(
                self.patient_dict_container.dataset)

            # Execute the selected operation
            new_geometry = ROI.manipulate_rois(roi_1_geometry, roi_2_geometry,
                                               uid_list,
                                               selected_operation.upper())
            self.new_ROI_contours = ROI.geometry_to_roi(new_geometry)

            self.draw_roi()
            return

        QMessageBox.about(self.manipulate_roi_window_instance,
                          "Not Enough Data",
                          "Not all values are specified or correct.")

    def onSaveClicked(self):
        """ Save the new ROI """
        # Get the name of the new ROI
        new_roi_name = self.new_roi_name_line_edit.text()

        if self.new_ROI_contours is None:
            QMessageBox.about(self.manipulate_roi_window_instance,
                              "Empty ROI", "No new ROI has been drawn")
            return

        # Get the required info to create the new ROI
        slider_id = self.dicom_preview.slider.value()
        dataset = self.patient_dict_container.dataset[slider_id]
        location = self.patient_dict_container.filepaths[slider_id]
        ds = pydicom.dcmread(location)
        pixlut = self.patient_dict_container.get("pixluts")
        pixlut = pixlut[dataset.SOPInstanceUID]
        z_coord = dataset.SliceLocation

        # Get the new contour sequence
        if dataset.SOPInstanceUID not in self.new_ROI_contours:
            # TODO: delete after merged with ROI create multiple
            QMessageBox.about(self.manipulate_roi_window_instance,
                              "Empty slice",
                              "The current slice doesn't contain new ROI"
                              "\nPlease move to other slices")
            return
        contour_sequence = self.new_ROI_contours[dataset.SOPInstanceUID]

        # Transform the contour sequence to a 1D array
        # Convert the pixel points to RCS points, then append z coordinate
        single_array = []
        for contour_data in contour_sequence:
            for point in contour_data:
                rcs_pixels = ROI.pixel_to_rcs(pixlut,
                                              round(point[0]),
                                              round(point[1]))
                single_array.append(rcs_pixels[0])
                single_array.append(rcs_pixels[1])
                single_array.append(z_coord)

        # Create a popup window that modifies the RTSTRUCT and tells the user
        # that processing is happening.
        progress_window = SaveROIProgressWindow(self,
                                                QtCore.Qt.WindowTitleHint)
        progress_window.signal_roi_saved.connect(self.roi_saved)
        progress_window.start_saving(self.dataset_rtss, new_roi_name,
                                     single_array, ds)
        progress_window.show()

    def draw_roi(self):
        """ Draw the new ROI """
        # Get the new ROI's name
        new_roi_name = self.new_roi_name_line_edit.text()

        # Check if the new ROI contour is None
        if self.new_ROI_contours is None:
            return

        # Get the info required to draw the new ROI
        slider_id = self.dicom_preview.slider.value()
        curr_slice = self.patient_dict_container.get("dict_uid")[slider_id]

        # Calculate the new ROI's polygon
        dict_ROI_contours = {}
        dict_ROI_contours[new_roi_name] = self.new_ROI_contours
        polygons = ROI.calc_roi_polygon(new_roi_name, curr_slice,
                                        dict_ROI_contours)

        # Set the new ROI color
        color = QtGui.QColor()
        color.setRgb(90, 250, 175, 200)
        pen_color = QtGui.QColor(color.red(), color.green(), color.blue())
        pen = QtGui.QPen(pen_color)
        pen.setStyle(QtCore.Qt.PenStyle(1))
        pen.setWidthF(2.0)

        # Draw the new ROI
        self.dicom_preview.update_view()
        for i in range(len(polygons)):
            self.dicom_preview.scene.addPolygon(polygons[i], pen,
                                                QtGui.QBrush(color))

    def update_selected_rois(self):
        """ Get the names of selected ROIs """
        self.roi_names = []
        if self.first_roi_name_dropdown_list.currentText() != "":
            self.roi_names.append(
                self.first_roi_name_dropdown_list.currentText())
        if self.second_roi_name_dropdown_list.currentText() != "":
            self.roi_names.append(
                self.second_roi_name_dropdown_list.currentText())

        self.dict_rois_contours_axial = ROI.get_roi_contour_pixel(
            self.patient_dict_container.get("raw_contour"),
            self.roi_names,
            self.patient_dict_container.get("pixluts"))

        self.display_selected_roi()

    def display_selected_roi(self):
        """ Display selected ROIs """
        # Get the info required to display the selected ROIs
        slider_id = self.dicom_view.slider.value()
        curr_slice = self.patient_dict_container.get("dict_uid")[slider_id]
        self.rois = self.patient_dict_container.get("rois")

        # Display the selected ROIs
        self.dicom_view.update_view()
        for roi_id, roi_dict in self.rois.items():
            roi_name = roi_dict['name']
            if roi_name in self.roi_names:
                polygons = ROI.calc_roi_polygon(roi_name, curr_slice,
                                                self.dict_rois_contours_axial)
                self.dicom_view.draw_roi_polygons(roi_id, polygons,
                                                  self.roi_color)

    def operation_changed(self):
        """ Change the form when users select different operations """
        selected_operation = self.operation_name_dropdown_list.currentText()
        if selected_operation in self.single_roi_operation_names:
            self.second_roi_name_label.setVisible(False)
            self.second_roi_name_dropdown_list.setVisible(False)
            self.margin_label.setVisible(True)
            self.margin_line_edit.setVisible(True)
        else:
            self.second_roi_name_label.setVisible(True)
            self.second_roi_name_dropdown_list.setVisible(True)
            self.margin_label.setVisible(False)
            self.margin_line_edit.setVisible(False)

    def roi_saved(self, new_rtss):
        new_roi_name = self.new_roi_name_line_edit.text()
        self.signal_roi_manipulated.emit((new_rtss, {"draw": new_roi_name}))
        QMessageBox.about(self.manipulate_roi_window_instance, "Saved",
                          "New contour successfully created!")
        self.close()<|MERGE_RESOLUTION|>--- conflicted
+++ resolved
@@ -70,13 +70,6 @@
                                                       "ROI 2: "))
         self.second_roi_name_dropdown_list.setPlaceholderText("ROI 2")
         self.second_roi_name_dropdown_list.addItems(self.all_roi_names)
-<<<<<<< HEAD
-        self.manipulate_roi_window_instance_draw_button.setText(_translate("ManipulateRoiWindowInstanceDrawButton", "Draw"))
-        self.manipulate_roi_window_instance_save_button.setText(_translate("ManipulateRoiWindowInstanceSaveButton", "Save"))
-        self.manipulate_roi_window_instance_cancel_button.setText(_translate("ManipulateRoiWindowInstanceCancelButton", "Cancel"))
-        self.margin_label.setText(_translate("MarginLabel", "Margin (mm): "))
-        self.new_roi_name_label.setText(_translate("NewROINameLabel", "New ROI Name"))
-=======
         self.manipulate_roi_window_instance_draw_button.setText(_translate(
             "ManipulateRoiWindowInstanceDrawButton", "Draw"))
         self.manipulate_roi_window_instance_save_button.setText(_translate(
@@ -87,7 +80,6 @@
                                              "Margin (pixels): "))
         self.new_roi_name_label.setText(_translate("NewROINameLabel",
                                                    "New ROI Name"))
->>>>>>> f7019498
         self.ROI_view_box_label.setText("ROI")
         self.preview_box_label.setText("Preview")
 
