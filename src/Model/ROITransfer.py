--- conflicted
+++ resolved
@@ -5,11 +5,6 @@
 import numpy as np
 import SimpleITK as sitk
 import logging
-
-<<<<<<< HEAD
-=======
-import logging
->>>>>>> a245a29d
 from platipy.dicom.io.rtstruct_to_nifti import fix_missing_data
 from skimage.draw import polygon
 
