import os

from pathlib import Path
from skimage import measure

from src.Model import ImageLoading
from src.Model import ROI
from src.Model.GetPatientInfo import DicomTree
from src.Model.Isodose import get_dose_grid
from src.Model.PatientDictContainer import PatientDictContainer


class ISO2ROI:
    """This class is for converting isodose levels to ROIs."""

    def start_conversion(self, interrupt_flag, progress_callback):
        """
        Goes the the steps of the iso2roi conversion.
        :param interrupt_flag: interrupt flag to stop process
        :param progress_callback: signal that receives the current
                                  progress of the loading.
        """
        progress_callback.emit(("Validating Datasets", 0))

        # Stop loading
        if interrupt_flag.is_set():
            # TODO: convert print to logging
            print("Stopped ISO2ROI")
            return False

        # Get isodose levels to turn into ROIs
        isodose_levels = self.get_iso_levels('data/csv/isodoseRoi.csv')

        # Stop loading
        if interrupt_flag.is_set():
            # TODO: convert print to logging
            print("Stopped ISO2ROI")
            return False

        # Calculate dose boundaries
        progress_callback.emit(("Calculating Boundaries", 50))
        boundaries = self.calculate_isodose_boundaries(isodose_levels)

        # Return if boundaries could not be calculated
        if not boundaries:
            # TODO: convert print to logging
            print("Boundaries could not be calculated.")
            return

        # Stop loading
        if interrupt_flag.is_set():
            # TODO: convert print to logging
            print("Stopped ISO2ROI")
            return False

        progress_callback.emit(("Generating ROIs", 75))
        self.generate_roi(boundaries, progress_callback)
        progress_callback.emit(("Reloading Window. Please Wait...", 95))

    def get_iso_levels(self, path):
        """
        Opens /data/csv/isodoseRoi.csv to find the isodose levels that
        the user wants turned into ROIs. Creates a
        :return: isodose_levels, a dictionary  where the key is the
                 isoname, and the value is a list containing a boolean
                 (cGy: 0, %: 1) and an integer (cGy/% value).
        """
        isodose_levels = {}

        # Open isodoseRoi.csv
        with open(path, "r") as fileInput:
            for row in fileInput:
                items = row.split(',')
                isodose_levels[items[2]] = [items[1] == 'cGy',
                                            int(items[0])]
        return isodose_levels

    def calculate_isodose_boundaries(self, isodose_levels):
        """
        Calculates isodose boundaries for each isodose level.
        :return: coutours, a list containing the countours for each
                 isodose level.
        """
        # Initialise variables needed to find isodose levels
        patient_dict_container = PatientDictContainer()
        pixmaps = patient_dict_container.get("pixmaps_axial")
        slider_min = 0
        slider_max = len(pixmaps)

        rt_plan_dose = patient_dict_container.dataset['rtdose']
        rt_dose_dose = patient_dict_container.get("rx_dose_in_cgray")

        # If rt_dose_dose does not exist, return None
        if not rt_dose_dose:
            return None

        contours = {}

        for item in isodose_levels:
            # Calculate boundaries for each isodose level for each slice
            contours[item] = []
            for slider_id in range(slider_min, slider_max):
                contours[item].append([])
                temp_ds = patient_dict_container.dataset[slider_id]
                z = temp_ds.ImagePositionPatient[2]
                grid = get_dose_grid(rt_plan_dose, float(z))

                if not (grid == []):
                    if isodose_levels[item][0]:
                        dose_level = isodose_levels[item][1] / \
                                     (rt_plan_dose.DoseGridScaling * 100)
                        contours[item][slider_id] =\
                            (measure.find_contours(grid, dose_level))
                    else:
                        dose_level = isodose_levels[item][1] * \
                                     rt_dose_dose / \
                                     (rt_plan_dose.DoseGridScaling * 10000)
                        contours[item][slider_id] = \
                            (measure.find_contours(grid, dose_level))

        # Return list of contours for each isodose level for each slice
        return contours

    def generate_roi(self, contours, progress_callback):
        """
        Generates new ROIs based on contour data.
        :param contours: dictionary of contours to turn into ROIs.
        :param progress_callback: signal to update loading progress
        """
        # Initialise variables needed for function
        patient_dict_container = PatientDictContainer()
        dataset_rtss = patient_dict_container.get("dataset_rtss")
        pixmaps = patient_dict_container.get("pixmaps_axial")
        slider_min = 0
        slider_max = len(pixmaps) - 1

        # Get existing ROIs
        existing_rois = []
        rois = patient_dict_container.get("dataset_rtss")
        if rois:
            for roi in rois.StructureSetROISequence:
                existing_rois.append(roi.ROIName)

        # Loop through each isodose level
        for item in contours:
            # Delete ROI if it already exists to recreate it
            if item in existing_rois:
                dataset_rtss = ROI.delete_roi(dataset_rtss, item)

                # Update patient dict container
                current_rois = patient_dict_container.get("rois")
                keys = []
                for key, value in current_rois.items():
                    if value["name"] == item:
                        keys.append(key)
                for key in keys:
                    del current_rois[key]
                patient_dict_container.set("rois", current_rois)

            # Calculate isodose ROI for each slice, skip if slice has no
            # contour data
            for i in range(slider_min, slider_max):
                if not len(contours[item][i]):
                    continue

                # Get required data for calculating ROI
                dataset = patient_dict_container.dataset[i]
                pixlut = patient_dict_container.get("pixluts")
                pixlut = pixlut[dataset.SOPInstanceUID]
                z_coord = dataset.SliceLocation
                curr_slice_uid = patient_dict_container.get("dict_uid")[i]
                dose_pixluts = patient_dict_container.get("dose_pixluts")
                dose_pixluts = dose_pixluts[curr_slice_uid]

                # Loop through each contour for each slice.
                # Convert the pixel points to RCS points, append z value
                single_array = []

                # Loop through each contour
                for j in range(len(contours[item][i])):
                    single_array.append([])
                    # Loop through every second point in the contour
                    for point in contours[item][i][j][::2]:
                        # Transform into dose pixel
                        dose_pixels = [dose_pixluts[0][int(point[1])],
                                       dose_pixluts[1][int(point[0])]]
                        # Transform into RCS pixel
                        rcs_pixels = ROI.pixel_to_rcs(pixlut,
                                                      round(dose_pixels[0]),
                                                      round(dose_pixels[1]))
                        # Append point coordinates to the single array
                        single_array[j].append(rcs_pixels[0])
                        single_array[j].append(rcs_pixels[1])
                        single_array[j].append(z_coord)

                # Create the ROI(s)
                for array in single_array:
                    rtss = ROI.create_roi(dataset_rtss, item,
                                          [{'coords': array, 'ds': dataset}],
                                          "DOSE_REGION")

                    # Save the updated rtss
                    patient_dict_container.set("dataset_rtss", rtss)
                    patient_dict_container.set("rois",
                                               ImageLoading.get_roi_info(rtss))

        progress_callback.emit(("Writing to RT Structure Set", 85))

    def save_rtss(self):
        """
        Saves the RT Struct.
        """
        patient_dict_container = PatientDictContainer()
        rtss_directory = Path(patient_dict_container.get("file_rtss"))
        patient_dict_container.get("dataset_rtss").save_as(rtss_directory)

    def create_new_rtstruct(self, progress_callback):
        """
        Generates a new RTSS and edits the patient dict container. Used
        for batch processing.
<<<<<<< HEAD
=======
        :param progress_callback: Signal to update loading progress.
>>>>>>> 37e1106b
        """
        # Get common directory
        patient_dict_container = PatientDictContainer()
        file_path = patient_dict_container.filepaths.values()
        file_path = Path(os.path.commonpath(file_path))

        # Get new RT Struct file path
        file_path = str(file_path.joinpath("rtss.dcm"))

        # Create RT Struct file
        progress_callback.emit(("Generating RT Structure Set", 60))
        ct_uid_list = ImageLoading.get_image_uid_list(
            patient_dict_container.dataset)
        ds = ROI.create_initial_rtss_from_ct(
            patient_dict_container.dataset[0], file_path, ct_uid_list)
        ds.save_as(file_path)

        # Add RT Struct file path to patient dict container
        patient_dict_container.filepaths['rtss'] = file_path
        filepaths = patient_dict_container.filepaths

        # Add RT Struct dataset to patient dict container
        patient_dict_container.dataset['rtss'] = ds
        dataset = patient_dict_container.dataset

        # Set some patient dict container attributes
        patient_dict_container.set("file_rtss", filepaths['rtss'])
        patient_dict_container.set("dataset_rtss", dataset['rtss'])

        dicom_tree_rtss = DicomTree(filepaths['rtss'])
        patient_dict_container.set("dict_dicom_tree_rtss",
                                   dicom_tree_rtss.dict)

        dict_pixluts = ImageLoading.get_pixluts(
            patient_dict_container.dataset)
        patient_dict_container.set("pixluts", dict_pixluts)

        rois = ImageLoading.get_roi_info(ds)
        patient_dict_container.set("rois", rois)

        patient_dict_container.set("selected_rois", [])
        patient_dict_container.set("dict_polygons_axial", {})

        patient_dict_container.set("rtss_modified", True)<|MERGE_RESOLUTION|>--- conflicted
+++ resolved
@@ -218,10 +218,7 @@
         """
         Generates a new RTSS and edits the patient dict container. Used
         for batch processing.
-<<<<<<< HEAD
-=======
         :param progress_callback: Signal to update loading progress.
->>>>>>> 37e1106b
         """
         # Get common directory
         patient_dict_container = PatientDictContainer()
