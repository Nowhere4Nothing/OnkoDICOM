import os
from pathlib import Path
from pydicom import dcmread
from pydicom.errors import InvalidDicomError
from src.Model import ImageLoading
from src.Model import ROI
from src.Model.GetPatientInfo import DicomTree
from src.Model.PatientDictContainer import PatientDictContainer


class BatchProcess:
    """
    This class handles loading files for each patient, and getting
    datasets.
    """

    allowed_classes = {}

    def __init__(self, progress_callback, interrupt_flag, patient_files):
        """
        Class initialiser function.
        :param progress_callback: A signal that receives the current
                                  progress of the loading.
        :param interrupt_flag: A threading.Event() object that tells the
                               function to stop loading.
        :param patient_files: dictionary of patient files for the
                              current patient.
        """
        self.patient_dict_container = PatientDictContainer()
        self.progress_callback = progress_callback
        self.interrupt_flag = interrupt_flag
        self.required_classes = []
        self.patient_files = patient_files
        self.ready = False
        self.summary = ""

    def is_ready(self):
        """
        Returns the status of the batch process.
        """
        return self.ready

    def start(self):
        """
        Starts the batch process.
        """
        pass

    @classmethod
    def load_images(cls, patient_files, required_classes):
        """
        Loads required datasets for the selected patient.
        :param patient_files: dictionary of classes and patient files.
        :param required_classes: list of classes required for the
                                 selected/current process.
        :return: True if all required datasets found, false otherwise.
        """
        files = []
        found_classes = set()

        # Loop through each item in patient_files
        for key, value in patient_files.items():
            # If the item is an allowed class
            if key in cls.allowed_classes:
                for i in range(len(value)):
                    # Add item's files to the files list
                    files.extend(value[i].get_files())

                # Get the modality name
                modality_name = cls.allowed_classes.get(key).get('name')

                # If the modality name is not found_classes, add it
                if modality_name not in found_classes \
                        and modality_name in required_classes:
                    found_classes.add(modality_name)

        # Get the difference between required classes and found classes
        class_diff = set(required_classes).difference(found_classes)

        # If the dataset is missing required files, pass on it
        if len(class_diff) > 0:
            print("Skipping dataset. Missing required file(s) {}"
                  .format(class_diff))
            return False

        # Try to get the datasets from the selected files
        try:
            # Convert paths to a common file system representation
            for i, file in enumerate(files):
                files[i] = Path(file).as_posix()
            read_data_dict, file_names_dict = cls.get_datasets(files)
            path = os.path.dirname(
                os.path.commonprefix(list(file_names_dict.values())))
        # Otherwise raise an exception (OnkoDICOM does not support the
        # selected file type)
        except ImageLoading.NotAllowedClassError:
            raise ImageLoading.NotAllowedClassError

        # Populate the initial values in the PatientDictContainer
        patient_dict_container = PatientDictContainer()
        patient_dict_container.clear()
        patient_dict_container.set_initial_values(path, read_data_dict,
                                                  file_names_dict)

        # If an RT Struct is included, set relevant values in the
        # PatientDictContainer
        if 'rtss' in file_names_dict:
            dataset_rtss = dcmread(file_names_dict['rtss'])
            rois = ImageLoading.get_roi_info(dataset_rtss)
            dict_raw_contour_data, dict_numpoints = \
                ImageLoading.get_raw_contour_data(dataset_rtss)
            dict_pixluts = ImageLoading.get_pixluts(read_data_dict)

            # Add RT Struct values to PatientDictContainer
            patient_dict_container.set("rois", rois)
            patient_dict_container.set("raw_contour", dict_raw_contour_data)
            patient_dict_container.set("num_points", dict_numpoints)
            patient_dict_container.set("pixluts", dict_pixluts)

        return True

    @classmethod
    def get_datasets(cls, file_path_list):
        """
        Gets datasets in the passed-in file path.
        :param file_path_list: list of file paths to load datasets from.
        """
        read_data_dict = {}
        file_names_dict = {}
        rt_structs = {}

        # For getting the correct PET files in a dataset that contains
        # multiple image sets
        ctac_count = 0
        pt_nac = {}
        nac_count = 0

        slice_count = 0
        # For each file in the file path list
        for file in ImageLoading.natural_sort(file_path_list):
            # Try to open it
            try:
                read_file = dcmread(file)
            except InvalidDicomError:
                continue

            # Update relevant data
            if read_file.SOPClassUID in cls.allowed_classes:
                allowed_class = cls.allowed_classes[read_file.SOPClassUID]
                if allowed_class["sliceable"]:
                    slice_name = slice_count
                    slice_count += 1
                else:
                    slice_name = allowed_class["name"]

                # Here we keep track of what PET images we have found,
                # as if we have 2 sets and one is CTAC, we want to use the
                # one that is CTAC.
                if read_file.SOPClassUID == '1.2.840.10008.5.1.4.1.1.128':
                    if 'CorrectedImage' in read_file:
                        # If it is a CTAC, add it straight into the
                        # dictionaries
                        if "ATTN" in read_file.CorrectedImage:
                            read_data_dict[ctac_count] = read_file
                            file_names_dict[ctac_count] = file
                            ctac_count += 1
                            continue
                        # If it is a NAC, store it in case we need it
                        else:
                            pt_nac[file] = read_file
                            nac_count += 1
                            continue

<<<<<<< HEAD
                # Check to see if we have found the right RTSS - only if
                # we have at least one image in the read_data_dict.
                if slice_name == 'rtss' \
                        and "ReferencedFrameOfReferenceSequence" in read_file \
                        and 0 in list(read_data_dict.keys()):
                    ref_frame = read_file.ReferencedFrameOfReferenceSequence
                    if "RTReferencedStudySequence" in ref_frame[0]:
                        ref_study = ref_frame[0].RTReferencedStudySequence[0]
                        if "RTReferencedSeriesSequence" in ref_study:
                            if "SeriesInstanceUID" in \
                                    ref_study.RTReferencedSeriesSequence[0]:
                                ref_series = \
                                    ref_study.RTReferencedSeriesSequence[0]
                                ref_image_series_uid = \
                                    ref_series.SeriesInstanceUID
                                if ref_image_series_uid \
                                        == read_data_dict[0].SeriesInstanceUID:
                                    rtss_found = True

                # Add RTSS if there is an RTDOSE
                elif slice_name == 'rtss' \
                        and 'rtdose' in list(read_data_dict.keys()):
                    rtss_found = True
                    read_data_dict['rtss'] = read_file
                    file_names_dict['rtss'] = file
                    continue

                # Add RTSS if there are no images (should never be the case,
                # but can't hurt to account for it).
                elif slice_name == 'rtss' and len(read_data_dict) == 0:
                    rtss_found = True
                    read_data_dict['rtss'] = read_file
                    file_names_dict['rtss'] = file
                    continue

                # Continue if we have found an RTSS but it is not
                # the right one
                if slice_name == 'rtss' and not rtss_found:
=======
                if slice_name == 'rtss':
                    rt_structs[file] = read_file
>>>>>>> 53670f2a
                    continue

                # Skip this file if it does not match files already in the
                # dataset, and if this file is an image.
                # TODO: allow selection of which set of images (CT, PET,
                #       etc.) to open (by description). Currently only
                #       opens first set of each found + matching RTSS
                if len(read_data_dict) > 0 \
                        and isinstance(slice_name, int) \
                        and read_file.SeriesInstanceUID \
                        != read_data_dict[0].SeriesInstanceUID:
                    continue

                read_data_dict[slice_name] = read_file
                file_names_dict[slice_name] = file

        # If we have PET NAC files and no PET CTAC files,
        # add them to the data dictionaries
        if nac_count > 0 and ctac_count == 0:
            for i, path in enumerate(pt_nac):
                read_data_dict[i] = pt_nac[path]
                file_names_dict[i] = path

        # Here we need to compare DICOM files to get the correct
        # RTSS for the selected images, i.e., the RTSS that
        # references the images we have. Once we have found the
        # right RTSS we break.
        for rtss in rt_structs:
            # Try get the referenced series instance UID from the
            # rtss. It is an optional tag and therefore may not
            # exist.
            ref_image_series_uid = None
            try:
                ref_frame = rt_structs[rtss].ReferencedFrameOfReferenceSequence
                ref_study = ref_frame[0].RTReferencedStudySequence[0]
                ref_series = ref_study.RTReferencedSeriesSequence[0]
                ref_image_series_uid = ref_series.SeriesInstanceUID
            except AttributeError:
                pass

            # If we have no images
            if len(read_data_dict) <= 0:
                read_data_dict['rtss'] = rt_structs[rtss]
                file_names_dict['rtss'] = rtss
                break
            # If we have images
            elif 0 in list(read_data_dict.keys()):
                # If the RTSTRUCT matches the image, add it
                if ref_image_series_uid \
                    == read_data_dict[0].SeriesInstanceUID:
                    read_data_dict['rtss'] = rt_structs[rtss]
                    file_names_dict['rtss'] = rtss
                    break
                # If it doesn't continue
                else:
                    continue
            # If we have other datasets that aren't images (eg rtdose, rtplan),
            # add the RTSTRUCT. This will only be reached if there are other
            # items in the read_data_dict, but they are not images.
            else:
                read_data_dict['rtss'] = rt_structs[rtss]
                file_names_dict['rtss'] = rtss
                break

        # Get and return read data dict and file names dict
        sorted_read_data_dict, sorted_file_names_dict = \
            ImageLoading.image_stack_sort(read_data_dict, file_names_dict)
        return sorted_read_data_dict, sorted_file_names_dict

    @classmethod
    def create_new_rtstruct(cls, progress_callback):
        """
        Generates a new RTSS and edits the patient dict container. Used
        for batch processing.
        """
        # Get common directory
        patient_dict_container = PatientDictContainer()
        file_path = patient_dict_container.filepaths.values()
        file_path = Path(os.path.commonpath(file_path))

        # Get new RT Struct file path
        file_path = str(file_path.joinpath("rtss.dcm"))

        # Create RT Struct file
        progress_callback.emit(("Generating RT Structure Set", 60))
        ct_uid_list = ImageLoading.get_image_uid_list(
            patient_dict_container.dataset)
        ds = ROI.create_initial_rtss_from_ct(
            patient_dict_container.dataset[0], file_path, ct_uid_list)
        ds.save_as(file_path)

        # Add RT Struct file path to patient dict container
        patient_dict_container.filepaths['rtss'] = file_path
        filepaths = patient_dict_container.filepaths

        # Add RT Struct dataset to patient dict container
        patient_dict_container.dataset['rtss'] = ds
        dataset = patient_dict_container.dataset

        # Set some patient dict container attributes
        patient_dict_container.set("file_rtss", filepaths['rtss'])
        patient_dict_container.set("dataset_rtss", dataset['rtss'])

        dicom_tree_rtss = DicomTree(filepaths['rtss'])
        patient_dict_container.set("dict_dicom_tree_rtss",
                                   dicom_tree_rtss.dict)

        dict_pixluts = ImageLoading.get_pixluts(
            patient_dict_container.dataset)
        patient_dict_container.set("pixluts", dict_pixluts)

        rois = ImageLoading.get_roi_info(ds)
        patient_dict_container.set("rois", rois)

        patient_dict_container.set("selected_rois", [])
        patient_dict_container.set("dict_polygons_axial", {})

        patient_dict_container.set("rtss_modified", True)

    @classmethod
    def save_rtss(cls):
        """
        Saves the RT Struct.
        """
        patient_dict_container = PatientDictContainer()
        rtss_directory = Path(patient_dict_container.get("file_rtss"))
        patient_dict_container.get("dataset_rtss").save_as(rtss_directory)<|MERGE_RESOLUTION|>--- conflicted
+++ resolved
@@ -171,49 +171,8 @@
                             nac_count += 1
                             continue
 
-<<<<<<< HEAD
-                # Check to see if we have found the right RTSS - only if
-                # we have at least one image in the read_data_dict.
-                if slice_name == 'rtss' \
-                        and "ReferencedFrameOfReferenceSequence" in read_file \
-                        and 0 in list(read_data_dict.keys()):
-                    ref_frame = read_file.ReferencedFrameOfReferenceSequence
-                    if "RTReferencedStudySequence" in ref_frame[0]:
-                        ref_study = ref_frame[0].RTReferencedStudySequence[0]
-                        if "RTReferencedSeriesSequence" in ref_study:
-                            if "SeriesInstanceUID" in \
-                                    ref_study.RTReferencedSeriesSequence[0]:
-                                ref_series = \
-                                    ref_study.RTReferencedSeriesSequence[0]
-                                ref_image_series_uid = \
-                                    ref_series.SeriesInstanceUID
-                                if ref_image_series_uid \
-                                        == read_data_dict[0].SeriesInstanceUID:
-                                    rtss_found = True
-
-                # Add RTSS if there is an RTDOSE
-                elif slice_name == 'rtss' \
-                        and 'rtdose' in list(read_data_dict.keys()):
-                    rtss_found = True
-                    read_data_dict['rtss'] = read_file
-                    file_names_dict['rtss'] = file
-                    continue
-
-                # Add RTSS if there are no images (should never be the case,
-                # but can't hurt to account for it).
-                elif slice_name == 'rtss' and len(read_data_dict) == 0:
-                    rtss_found = True
-                    read_data_dict['rtss'] = read_file
-                    file_names_dict['rtss'] = file
-                    continue
-
-                # Continue if we have found an RTSS but it is not
-                # the right one
-                if slice_name == 'rtss' and not rtss_found:
-=======
                 if slice_name == 'rtss':
                     rt_structs[file] = read_file
->>>>>>> 53670f2a
                     continue
 
                 # Skip this file if it does not match files already in the
