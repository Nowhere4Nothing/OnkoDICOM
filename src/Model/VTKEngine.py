from __future__ import annotations
import sys, os
from pathlib import Path
import numpy as np
from PySide6 import QtCore, QtWidgets, QtGui
import vtk
from vtkmodules.util import numpy_support
import pydicom
<<<<<<< HEAD
import tempfile, shutil, atexit, gc, glob
import SimpleITK as sitk
from src.Model.MovingDictContainer import MovingDictContainer

"""
Definitions:
- LPS: Left-Posterior-Superior coordinate system (DICOM standard)
- RAS: Right-Anterior-Superior coordinate system (used for display in OnkoDICOM and for transforms
       but is converted back to LPS for DICOM export/ROI transfer)
- Voxel: index-based coordinate in image space
- World: physical coordinate in mm
- Pre-registration transform: initial rigid transform to apply moving image in correct orientation/position
        (This is done manually as VTK cannot robustly read the ImagePositionPatient tag)

This module provides a VTK-based engine for loading, transforming, and blending. The main process
that happens here is:
1) Load fixed and moving images from DICOM directories using vtkDICOMImageReader
2) Compute voxel->LPS matrices from DICOM tags and convert to voxel->RAS
3) Compute pre-registration transform from fixed to moving (rigid only)
"""

# Helper functions for DICOM handling and matrix computations
=======
import tempfile, shutil, atexit, gc, glob, logging

# ------------------------------ DICOM Utilities ------------------------------
>>>>>>> ca165d12

def get_first_slice_ipp(folder):
    """
    Return the ImagePositionPatient of the first slice in the folder.
    We assume that the IPP of the first slice is representative of the series.
    VTK will handle slice ordering internally.
    """
    # Get all DICOM files
    files = sorted([os.path.join(folder,f) for f in os.listdir(folder) if f.lower().endswith(".dcm")])
    if not files:
        return np.array([0.0,0.0,0.0])
    ds = pydicom.dcmread(files[0])
    return np.array(ds.ImagePositionPatient, dtype=float)

def compute_dicom_matrix(reader, origin_override=None):
    """Return a 4x4 voxel-to-world matrix for vtkDICOMImageReader."""
    image = reader.GetOutput()

    origin = np.array(image.GetOrigin())
    if origin_override is not None:
        origin = origin_override  # override with true DICOM IPP

    spacing = np.array(image.GetSpacing())

    # Direction cosines (IOP)
    direction_matrix = image.GetDirectionMatrix()
    direction = np.eye(3)
    if direction_matrix:  # VTK >=9
        for i in range(3):
            for j in range(3):
                direction[i, j] = direction_matrix.GetElement(i, j)

    M = np.eye(4)
    for i in range(3):
        M[0:3, i] = direction[0:3, i] * spacing[i]
    M[0:3, 3] = origin
    return M

def prepare_dicom_slice_dir(input_dir: str) -> str:
    """
    Copy only CT/MR slices into a temporary folder. Ignore RTDOSE, RTPLAN, RTSTRUCT.
    Returns the path to the temporary directory. We do this to avoid VTK import issues.
    Clean-up of the temp dir is handled by cleanup_temp_dirs() at program exit.
    """
    temp_dir = tempfile.mkdtemp(prefix="dicom_slices_")
    found = False

    IMAGE_MODALITIES = ["CT", "MR"]  # only volume-capable modalities

    for f in Path(input_dir).glob("*"):
        if not f.is_file():
            continue
        try:
            ds = pydicom.dcmread(str(f))  # read full DICOM
            modality = getattr(ds, "Modality", "").upper()

            if modality in IMAGE_MODALITIES and hasattr(ds, "PixelData"):
                shutil.copy(str(f), temp_dir)
                found = True

        except (pydicom.errors.InvalidDicomError, Exception):
            continue  # skip non-DICOM or unreadable files

    if not found:
        shutil.rmtree(temp_dir)
        raise ValueError(f"No valid CT/MR slices found in '{input_dir}'")

    return temp_dir

LPS_TO_RAS = np.diag([-1.0, -1.0, 1.0, 1.0])

def lps_matrix_to_ras(M: np.ndarray) -> np.ndarray:
    """Convert a voxel->LPS matrix into voxel->RAS."""
    return LPS_TO_RAS @ M

def lps_point_to_ras(pt: np.ndarray) -> np.ndarray:
    """Convert a 3- or 4-vector point from LPS to RAS (returns 3-vector)."""
    if pt.shape[0] == 3:
        v = np.array([pt[0], pt[1], pt[2], 1.0], dtype=float)
    else:
        v = pt.astype(float)
    vr = (LPS_TO_RAS @ v)
    return vr[0:3]

def cleanup_old_dicom_temp_dirs(temp_root=None):
    """
    Scan temp folder for old dicom slice dirs and delete them. 
    This because atexit cleanup may leave some behind.
    OS-safe: ignores folders in use.
    """
    if temp_root is None:
        temp_root = tempfile.gettempdir()

    pattern = os.path.join(temp_root, "dicom_slices_*")
    for folder in glob.glob(pattern):
        try:
            shutil.rmtree(folder)
            logging.warning(f"[CLEANUP] Removed old temp folder: {folder}")
        except Exception as e:
            logging.error(f"[WARN] Could not remove {folder}: {e}")


class VTKEngine:
    ORI_AXIAL = "axial"
    ORI_CORONAL = "coronal"
    ORI_SAGITTAL = "sagittal"

    def __init__(self):
        self.fixed_reader = None
        self.moving_reader = None
        self._blend_dirty = True
        self.moving_image_container = MovingDictContainer()

        # Always initialize window/level to defaults
        self.window = 400
        self.level = 40

        # Cleanup old temp dirs on startup
        self.cleanup_old_temp_dirs()

        # Transform parameters
        self._tx = self._ty = self._tz = 0.0
        self._rx = self._ry = self._rz = 0.0
        self.transform = vtk.vtkTransform()
        self.transform.PostMultiply()

        # Reslice moving image
        self.reslice3d = vtk.vtkImageReslice()
        self.reslice3d.SetInterpolationModeToLinear()
        self.reslice3d.SetBackgroundLevel(0.0)
        self.reslice3d.SetAutoCropOutput(1)

        # Blend
        self.blend = vtk.vtkImageBlend()
        self.blend.SetOpacity(0, 1.0)
        self.blend.SetOpacity(1, 0.5)

        # Legacy offscreen renderer (unused for display but kept for pipeline completeness)
        self.renderer = vtk.vtkRenderer()
        self.render_window = vtk.vtkRenderWindow()
        self.render_window.SetOffScreenRendering(1)
        self.render_window.AddRenderer(self.renderer)
        self.vtk_image_actor = vtk.vtkImageActor()
        self.renderer.AddActor(self.vtk_image_actor)

        # Pre-registration transform
        self.pre_transform = np.eye(4)
        self.fixed_matrix = np.eye(4)
        self.moving_matrix = np.eye(4)
        
        # User transform (rotation + translation applied by user)
        self.user_transform = vtk.vtkTransform()
        self.user_transform.Identity()

        # Temporary directories created for DICOM slices
        self._temp_dirs = []
        atexit.register(self._cleanup_temp_dirs)

        # SITK transform (for manual calculation and display to user)
        self.sitk_transform = sitk.Euler3DTransform()
        self.sitk_matrix = np.eye(4, dtype=np.float64)  # Latest SITK matrix
        

    def cleanup_old_temp_dirs(self):
        cleanup_old_dicom_temp_dirs()

    def _cleanup_temp_dirs(self):
        """
        Remove all temporary directories created for DICOM slices. 
        This method is called automatically at program exit to ensure cleanup of temporary resources.
        """
        for d in self._temp_dirs:
            try:
                shutil.rmtree(d, ignore_errors=True)
            except Exception as e:
                logging.error(f"[WARN] Failed to clean temp dir {d}: {e}")
        self._temp_dirs.clear()


    # Loading fixed layer
    def load_fixed(self, dicom_dir: str) -> bool:
        """
        Loads a fixed DICOM image volume from the specified directory and prepares it for visualization.
        This method reads the DICOM slices, computes the voxel-to-RAS transformation, and sets up the VTK pipeline for the fixed image.

        Args:
            dicom_dir (str): Path to the directory containing the fixed DICOM image series.

        Returns:
            bool: True if the fixed image was loaded successfully, False otherwise.
        """
        try:
            slice_dir = prepare_dicom_slice_dir(dicom_dir)
            self._temp_dirs.append(slice_dir)
        except ValueError as e:
            logging.error(e)
            return False

        r = vtk.vtkDICOMImageReader()
        r.SetDirectoryName(str(slice_dir))
        r.Update()

        # Flip from LPS to RAS 
        flip = vtk.vtkImageFlip()
        flip.SetInputConnection(r.GetOutputPort())
        flip.SetFilteredAxis(1)
        flip.Update()
        self.fixed_reader = flip

        # Compute voxel->LPS then LPS->RAS
        origin = get_first_slice_ipp(slice_dir)
        vox2lps = compute_dicom_matrix(r, origin_override=origin)
        self.fixed_matrix = lps_matrix_to_ras(vox2lps)

        print("Fixed voxel->RAS matrix (no flip):")
        print(self.fixed_matrix)

        # Debug: check RAS origin
        ras_origin = np.array([0.0, 0.0, 0.0, 1.0])
        voxel_at_ras0 = np.linalg.inv(self.fixed_matrix) @ ras_origin
        print("Voxel coords of RAS (0,0,0):", voxel_at_ras0)

        # Cleanup temp folder
        shutil.rmtree(slice_dir, ignore_errors=True)
        self._temp_dirs.remove(slice_dir)

        # Set background level
        img = r.GetOutput()
        scalars = numpy_support.vtk_to_numpy(img.GetPointData().GetScalars())
        if scalars is not None and scalars.size > 0:
            self.reslice3d.SetBackgroundLevel(float(scalars.min()))

        # Render step
        self._wire_blend()
        self._sync_reslice_output_to_fixed()
        return True


    # Loading moving layer
    def load_moving(self, dicom_dir: str) -> bool:
        """
<<<<<<< HEAD
        Loads a moving DICOM image volume from the specified directory and prepares it for registration and visualization.
        This method reads the DICOM slices, computes the voxel-to-RAS transformation, calculates the pre-registration transform, and sets up the VTK pipeline for the moving image.

        Args:
            dicom_dir (str): Path to the directory containing the moving DICOM image series.

        Returns:
            bool: True if the moving image was loaded successfully, False otherwise.
        """
=======
               Loads the moving image series from the specified DICOM directory and prepares it for registration.

               This method reads the moving image DICOM files, computes the voxel-to-world transformation matrix,
               and applies a pre-registration transform to align the moving image with the fixed image. It also
               sets up the VTK pipeline for further processing and blending.

               Args:
                   dicom_dir: The directory containing the moving image DICOM files.

               Returns:
                   bool: True if the moving image was loaded successfully, False otherwise.

               Raises:
                   ValueError: If the DICOM directory does not contain valid image slices or has invalid orientation.
               """
        self.moving_dir = dicom_dir
>>>>>>> ca165d12
        try:
            slice_dir = prepare_dicom_slice_dir(dicom_dir)
            self._temp_dirs.append(slice_dir)
        except ValueError as e:
            logging.error(e)
            return False

        r = vtk.vtkDICOMImageReader()
        r.SetDirectoryName(str(slice_dir))
        r.Update()

        # Flip from LPS to RAS
        flip = vtk.vtkImageFlip()
        flip.SetInputConnection(r.GetOutputPort())
        flip.SetFilteredAxis(1)
        flip.Update()
        self.moving_reader = flip

        # Compute voxel->LPS then LPS->RAS
        origin = get_first_slice_ipp(slice_dir)
        vox2lps = compute_dicom_matrix(r, origin_override=origin)
        self.moving_matrix = lps_matrix_to_ras(vox2lps)

        print("Moving voxel->RAS matrix (no flip):")
        print(self.moving_matrix)

        # Debug: check RAS origin
        ras_origin = np.array([0.0, 0.0, 0.0, 1.0])
        voxel_at_ras0 = np.linalg.inv(self.moving_matrix) @ ras_origin
        print("Voxel coords of RAS (0,0,0):", voxel_at_ras0)

        # Cleanup temp folder
        shutil.rmtree(slice_dir, ignore_errors=True)
        self._temp_dirs.remove(slice_dir)

        # Compute pre-registration transform
        R_fixed = self.fixed_matrix[0:3,0:3] / np.array([np.linalg.norm(self.fixed_matrix[0:3,i]) for i in range(3)])
        R_moving = self.moving_matrix[0:3,0:3] / np.array([np.linalg.norm(self.moving_matrix[0:3,i]) for i in range(3)])
        R = R_fixed.T @ R_moving

        t = self.moving_matrix[0:3,3] - self.fixed_matrix[0:3,3]

        pre_transform = np.eye(4)
        pre_transform[0:3,0:3] = R
        pre_transform[0:3,3] = t
        self.pre_transform = pre_transform

        print("--- Pre-registration transform ---")
        print(pre_transform)
        print("Pre-reg translation (mm):", t)

        # Apply pre-transform in VTK
        vtkmat = vtk.vtkMatrix4x4()
        for i in range(4):
            for j in range(4):
                vtkmat.SetElement(i,j, pre_transform[i,j])

        # Render step
        self.reslice3d.SetInputConnection(flip.GetOutputPort())
        self.reslice3d.SetResliceAxes(vtkmat)
        self._sync_reslice_output_to_fixed()
        self._wire_blend()
        return True






    # Transformation Utilities
    def set_translation(self, tx: float, ty: float, tz: float):
        self._tx, self._ty, self._tz = float(tx), float(ty), float(tz)
        self._apply_transform()

    def set_rotation_deg(self, rx: float, ry: float, rz: float, orientation=None, slice_idx=None):
        self._rx, self._ry, self._rz = float(rx), float(ry), float(rz)
        self._apply_transform(orientation, slice_idx)

    def reset_transform(self):
        self._tx = self._ty = self._tz = 0.0
        self._rx = self._ry = self._rz = 0.0
        self.transform.Identity()
        self._blend_dirty = True
        self._apply_transform()

    def set_opacity(self, alpha: float):
        self.blend.SetOpacity(1, float(np.clip(alpha, 0.0, 1.0)))
        self._blend_dirty = True

    def fixed_extent(self):
        if not self.fixed_reader:
            return None
        return self.fixed_reader.GetOutput().GetExtent()


    # ---------------- Slice Extraction ----------------
    def get_slice_numpy(self, orientation: str, slice_idx: int) -> tuple[np.ndarray | None, np.ndarray | None]:
        """
<<<<<<< HEAD
        Extracts a 2D NumPy slice from the fixed and moving volumes
        based on the chosen orientation (axial, coronal, sagittal).
        """
=======
           Extracts a 2D NumPy slice from the fixed and moving volumes
           based on the chosen orientation (axial, coronal, sagittal).
           """
>>>>>>> ca165d12
        if self.fixed_reader is None:
            return None, None

        # Get the fixed (always present) and moving (if available) VTK images
        fixed_img = self.fixed_reader.GetOutput()
        moving_img = self.reslice3d.GetOutput() if self.moving_reader else None
        if self.moving_reader:
            self.reslice3d.Update()

        # Use instance window/level if set, else defaults
        window_center = getattr(self, "level", 40)
        window_width = getattr(self, "window", 400)

        # If window/level is set to "auto" (e.g., -1), use per-slice min/max
        if window_center == -1 and window_width == -1:
            # We'll set these per-slice below
            pass

        def vtk_to_np_slice(img, orientation, slice_idx, window_center=40, window_width=400):
            """
            Converts a VTK image into a 2D NumPy slice with window/level applied.
            """

            if img is None or img.GetPointData() is None:
                return None

            # Extract voxel array dimensions from VTK extent
            extent = img.GetExtent()
            nx = extent[1] - extent[0] + 1
            ny = extent[3] - extent[2] + 1
            nz = extent[5] - extent[4] + 1

            # Convert VTK scalars to NumPy
            scalars = numpy_support.vtk_to_numpy(img.GetPointData().GetScalars())
            if scalars is None:
                return None

            # Reshape into 3D volume (z, y, x)
            arr = scalars.reshape((nz, ny, nx))

            # Select 2D slice depending on orientation
            if orientation == VTKEngine.ORI_AXIAL:
                z = int(np.clip(slice_idx - extent[4], 0, nz - 1))
                arr2d = arr[z, :, :]
            elif orientation == VTKEngine.ORI_CORONAL:
                y = int(np.clip(slice_idx - extent[2], 0, ny - 1))
                arr2d = arr[:, y, :]
            elif orientation == VTKEngine.ORI_SAGITTAL:
                x = int(np.clip(slice_idx - extent[0], 0, nx - 1))
                arr2d = arr[:, :, x]
            else:
                return None

            # Apply window/level to map to [0, 255] grayscale
            arr2d = arr2d.astype(np.float32)
            c = window_center
            w = window_width
            arr2d = np.clip((arr2d - (c - 0.5)) / (w - 1) + 0.5, 0, 1)
            arr2d = (arr2d * 255.0).astype(np.uint8)
            return np.ascontiguousarray(arr2d)

<<<<<<< HEAD
        # Extract slices from fixed and moving volumes
        fixed_slice = vtk_to_np_slice(fixed_img, orientation, slice_idx)
        moving_slice = vtk_to_np_slice(moving_img, orientation, slice_idx) if moving_img else None
=======
        fixed_slice = vtk_to_np_slice(fixed_img, orientation, slice_idx, window_center=window_center,
                                      window_width=window_width)
        moving_slice = vtk_to_np_slice(moving_img, orientation, slice_idx, window_center=window_center,
                                       window_width=window_width) if moving_img else None
>>>>>>> ca165d12
        return fixed_slice, moving_slice

    def get_slice_qimage(self, orientation: str, slice_idx: int, fixed_color="Purple", moving_color="Green",
                             coloring_enabled=True, mask_rect=None) -> QtGui.QImage:
        """
<<<<<<< HEAD
        Returns a QImage of the blended fixed and moving slices at the specified orientation and index.

        fixed_color, moving_color: "Grayscale", "Green", "Purple", "Blue", "Yellow", "Red", "Cyan"
        mask_rect: (x, y, size) or None. If set, only show overlay in a square of given size centered at (x, y).
        """
=======
               mask_rect: (x, y, size) or None. If set, only show overlay in a square of given size centered at (x, y).
               """
>>>>>>> ca165d12
        fixed_slice, moving_slice = self.get_slice_numpy(orientation, slice_idx)
        if fixed_slice is None:
            return QtGui.QImage()
        h, w = fixed_slice.shape

        def aspect_ratio_correct(qimg, h, w, orientation):
            """
<<<<<<< HEAD
            Rescales an image so physical spacing is respected.
            Different orientations require different voxel spacings.
            """
            if self.fixed_reader is None:
                return qimg
            
=======
                 Rescales an image so physical spacing is respected.
                 Different orientations require different voxel spacings.
                 """
            if self.fixed_reader is None:
                return qimg

>>>>>>> ca165d12
            spacing = self.fixed_reader.GetOutput().GetSpacing()
            if orientation == VTKEngine.ORI_AXIAL:
                spacing_y, spacing_x = spacing[1], spacing[0]
            elif orientation == VTKEngine.ORI_CORONAL:
                spacing_y, spacing_x = spacing[2], spacing[0]
            elif orientation == VTKEngine.ORI_SAGITTAL:
                spacing_y, spacing_x = spacing[2], spacing[1]
            else:
                spacing_y, spacing_x = 1.0, 1.0

            # Compute physical dimensions
            phys_h = h * spacing_y
            phys_w = w * spacing_x

            # Scale to match physical aspect ratio
            aspect_ratio = phys_w / phys_h if phys_h != 0 else 1.0
            display_h = h
            display_w = int(round(h * aspect_ratio))
            return qimg.scaled(display_w, display_h, QtCore.Qt.IgnoreAspectRatio, QtCore.Qt.SmoothTransformation)

        # ---------------- Interrogation window (mask_rect) ----------------
        if moving_slice is not None and mask_rect is not None:
            # center + size of square window
            mx, my, msize = mask_rect

            # Compute display dimensions (with aspect ratio correction)
            def get_display_size(h, w, orientation):
                qimg_dummy = QtGui.QImage(w, h, QtGui.QImage.Format_Grayscale8)
                qimg_scaled = aspect_ratio_correct(qimg_dummy, h, w, orientation)
                return qimg_scaled.width(), qimg_scaled.height()

            display_w, display_h = get_display_size(h, w, orientation)

            # Map scene/display coords to image coords
            scale_x = w / display_w if display_w != 0 else 1.0
            scale_y = h / display_h if display_h != 0 else 1.0
            mx_img = mx * scale_x
            my_img = my * scale_y
            msize_img = msize * ((scale_x + scale_y) / 2.0)

            # Build boolean mask
            mask = np.zeros_like(moving_slice, dtype=bool)
            half = int(msize_img // 2)
            x0 = max(0, int(mx_img - half))
            x1 = min(w, int(mx_img + half))
            y0 = max(0, int(my_img - half))
            y1 = min(h, int(my_img + half))
            mask[y0:y1, x0:x1] = True

            # Inside mask → show fixed image only
            fixed_slice = np.where(mask, fixed_slice, fixed_slice)

            # Inside mask → suppress moving contribution
            # Outside mask → keep moving as-is
            moving_slice = np.where(mask, 0, moving_slice)

        # Blend opacity setting for moving image (used later in display pipeline)
        blend = self.blend.GetOpacity(1) if self.moving_reader is not None else 0.0

<<<<<<< HEAD
        # Each lambda takes a 2D grayscale array (arr) and returns a 3D array with shape 
        # (height, width, 3), where the last dimension represents the RGB color channels. 
        # The mapping is done by stacking arrays along the last axis, with each channel 
        # (R, G, B) set to either the original grayscale values or zeros, depending on the 
        # desired color.
=======
>>>>>>> ca165d12
        color_map = {
            "Grayscale":   lambda arr: arr,
            "Green":       lambda arr: np.stack([np.zeros_like(arr), arr, np.zeros_like(arr)], axis=-1),
            "Purple":      lambda arr: np.stack([arr, np.zeros_like(arr), arr], axis=-1),
            "Blue":        lambda arr: np.stack([np.zeros_like(arr), np.zeros_like(arr), arr], axis=-1),
            "Yellow":      lambda arr: np.stack([arr, arr, np.zeros_like(arr)], axis=-1),
            "Red":         lambda arr: np.stack([arr, np.zeros_like(arr), np.zeros_like(arr)], axis=-1),
            "Cyan":        lambda arr: np.stack([np.zeros_like(arr), arr, arr], axis=-1),
        }

<<<<<<< HEAD
=======


>>>>>>> ca165d12
        def grayscale_qimage(arr2d, h, w, orientation):
            qimg = QtGui.QImage(arr2d.data, w, h, w, QtGui.QImage.Format_Grayscale8)
            qimg = qimg.copy()
            return aspect_ratio_correct(qimg, h, w, orientation)

        # When greyscale is selected, we can skip color mapping and blending
        if not coloring_enabled:
            if moving_slice is None:
                return grayscale_qimage(fixed_slice, h, w, orientation)
            else:
                alpha = self.blend.GetOpacity(1)
                arr2d = (fixed_slice.astype(np.float32) * (1 - alpha) +
                         moving_slice.astype(np.float32) * alpha).astype(np.uint8)
                return grayscale_qimage(arr2d, h, w, orientation)

        # Blending with coloring
        fixed_f = fixed_slice.astype(np.float32)
        if moving_slice is None:
            if fixed_color == "Grayscale":
                return grayscale_qimage(fixed_slice, h, w, orientation)
            else:
                rgb = np.clip(color_map.get(fixed_color, color_map["Purple"])(fixed_slice), 0, 255).astype(np.uint8)
        else:
            moving_f = moving_slice.astype(np.float32)
            if blend <= 0.5:
                fixed_opacity = 1.0
                moving_opacity = blend * 2.0
            else:
                fixed_opacity = 2.0 * (1.0 - blend)
                moving_opacity = 1.0
            if fixed_color == "Grayscale":
                fixed_rgb = np.stack([np.clip(fixed_opacity * fixed_f, 0, 255).astype(np.uint8)]*3, axis=-1)
            else:
                fixed_rgb = color_map.get(fixed_color, color_map["Purple"])(np.clip(fixed_opacity * fixed_f, 0, 255).astype(np.uint8))
            if moving_color == "Grayscale":
                moving_rgb = np.stack([np.clip(moving_opacity * moving_f, 0, 255).astype(np.uint8)]*3, axis=-1)
            else:
                moving_rgb = color_map.get(moving_color, color_map["Green"])(np.clip(moving_opacity * moving_f, 0, 255).astype(np.uint8))
            rgb = np.clip(fixed_rgb + moving_rgb, 0, 255).astype(np.uint8)

        qimg = QtGui.QImage(rgb.data, w, h, 3 * w, QtGui.QImage.Format_RGB888)
        qimg = qimg.copy()
        return aspect_ratio_correct(qimg, h, w, orientation)


    def _update_sitk_transform(self):
        """
        Update the internal SimpleITK transform based on current translation/rotation parameters.
        The transform is built in LPS coordinates and then converted to RAS for display.
        """
        # Build raw rotation matrix from Euler angles (Z-Y-X order)
        rx, ry, rz = np.deg2rad([self._rx, self._ry, self._rz])
        cx, cy, cz = np.cos([rx, ry, rz])
        sx, sy, sz = np.sin([rx, ry, rz])

        # Compose rotation matrix R = Rz * Ry * Rx
        R = np.array([
            [cz*cy, cz*sy*sx - sz*cx, cz*sy*cx + sz*sx],
            [sz*cy, sz*sy*sx + cz*cx, sz*sy*cx - cz*sx],
            [-sy,   cy*sx,             cy*cx]
        ])

        # Raw translation vector (input)
        t_vec = np.array([-self._tx, -self._ty, self._tz])

        # Build 4x4 homogeneous matrix in LPS
        mat_lps = np.eye(4)
        mat_lps[:3, :3] = R
        mat_lps[:3, 3] = t_vec

        # Convert to RAS if needed
        LPS_TO_RAS = np.diag([-1.0, -1.0, 1.0, 1.0])
        mat_ras = LPS_TO_RAS @ mat_lps @ LPS_TO_RAS

        # Convert LPS matrix to SITK AffineTransform
        t_sitk = sitk.AffineTransform(3)
        t_sitk.SetMatrix(R.flatten().tolist())      # 3x3 rotation part
        t_sitk.SetTranslation(t_vec.tolist())       # translation part
        # Note: no need to set center, since translation is independent

        moving_tfm = t_sitk.GetInverse() # sitk expects inverse (fixed -> moving) transform for resampling

        # Store
        self.sitk_matrix = mat_lps      # LPS matrix for Platipy ROI transfer
        self.sitk_matrix_ras = mat_ras  # optional RAS version
        self.sitktransform = t_sitk     # SimpleITK transform for efficient application

        # Store in contaier for roi transfer
        self.moving_image_container.set("tfm", moving_tfm)

        #print("SITK Transform (LPS):", t_sitk)

    # Internal transform application
    def _apply_transform(self, orientation=None, slice_idx=None): 
        """
        Applies the current user and pre-registration transforms to the moving image volume.
        This updates the VTK pipeline so that the moving image is resliced and displayed according to the latest translation and rotation parameters.

        Args:
            orientation (str, optional): The orientation of the slice (axial, coronal, sagittal), if relevant for the transform.
            slice_idx (int, optional): The index of the slice to which the transform may be applied.
        """
        #TODO: Rotation around current slice if orientation and slice_idx are given
        if not self.fixed_reader or not self.moving_reader: 
            return 

        # User transform applied to pipeline
        user_t = vtk.vtkTransform() 
        user_t.PostMultiply() 

        # Move volume to DICOM origin for rotation
        user_t.Translate(-self.moving_matrix[0:3,3])

        # Apply world-based translation
        user_t.Translate(self._tx, self._ty, self._tz)

        # Apply rotations
        user_t.RotateX(self._rx) 
        user_t.RotateY(self._ry) 
        user_t.RotateZ(self._rz) 

        # Move volume back
        user_t.Translate(self.moving_matrix[0:3,3]) 

        # Combined transform for reslice/display
        final_t = vtk.vtkTransform() 
        final_t.PostMultiply() 

        # Combine pre-registration + user transform
        pre_vtk_mat = vtk.vtkMatrix4x4() 
        for i in range(4): 
            for j in range(4): 
                pre_vtk_mat.SetElement(i, j, self.pre_transform[i, j]) 

        final_t.Concatenate(pre_vtk_mat)  # pre-registration 
        final_t.Concatenate(user_t)       # user-applied 
        self.transform.DeepCopy(final_t) 
        self._update_sitk_transform()

        # Apply transform visually
        self.reslice3d.SetResliceAxes(self.transform.GetMatrix()) 
        self.reslice3d.Modified() 
        self._blend_dirty = True 



    # Pipeline utilities
    def _wire_blend(self):
        """
        Connects the fixed and moving image volumes to the VTK image blend pipeline.
        This method ensures that the blend input is updated whenever the fixed or moving images change.
        """
        self.blend.RemoveAllInputs()
        if self.fixed_reader is not None:
            self.blend.AddInputConnection(self.fixed_reader.GetOutputPort())
        if self.moving_reader is not None:
            self.blend.AddInputConnection(self.reslice3d.GetOutputPort())
        self._blend_dirty = True

    def _sync_reslice_output_to_fixed(self):
        """
        Synchronizes the output properties of the resliced moving image to match the fixed image.
        This ensures that the resliced moving image has the same origin and extent as the fixed image for accurate overlay and comparison.
        Origin differences are handled by the pre-registration transform.
        """
        if self.fixed_reader is None:
            return
        fixed = self.fixed_reader.GetOutput()
        fixed_origin_lps = np.array(fixed.GetOrigin(), dtype=float)
        fixed_origin_ras = lps_point_to_ras(fixed_origin_lps)

        self.reslice3d.SetOutputSpacing(fixed.GetSpacing())
        self.reslice3d.SetOutputOrigin(tuple(float(x) for x in fixed_origin_ras))
        self.reslice3d.SetOutputExtent(fixed.GetExtent())
        self.reslice3d.Modified()


    def set_interpolation_linear(self, linear: bool = True):
        """
        Sets the interpolation mode for reslicing the moving image.
        Enables linear interpolation if 'linear' is True, otherwise uses nearest neighbor interpolation.

        Args:
            linear (bool): If True, use linear interpolation; if False, use nearest neighbor interpolation.
        """
        if linear:
            self.reslice3d.SetInterpolationModeToLinear()
        else:
            self.reslice3d.SetInterpolationModeToNearestNeighbor()

    def set_window_level(self, window: float, level: float):
        """
        Set the window and level for the VTK rendering pipeline.
        This does not automatically trigger a redraw; the next call to get_slice_qimage will use these values.
        """
        self.window = window
        self.level = level<|MERGE_RESOLUTION|>--- conflicted
+++ resolved
@@ -6,8 +6,7 @@
 import vtk
 from vtkmodules.util import numpy_support
 import pydicom
-<<<<<<< HEAD
-import tempfile, shutil, atexit, gc, glob
+import tempfile, shutil, atexit, gc, glob, logging
 import SimpleITK as sitk
 from src.Model.MovingDictContainer import MovingDictContainer
 
@@ -29,11 +28,6 @@
 """
 
 # Helper functions for DICOM handling and matrix computations
-=======
-import tempfile, shutil, atexit, gc, glob, logging
-
-# ------------------------------ DICOM Utilities ------------------------------
->>>>>>> ca165d12
 
 def get_first_slice_ipp(folder):
     """
@@ -275,7 +269,7 @@
     # Loading moving layer
     def load_moving(self, dicom_dir: str) -> bool:
         """
-<<<<<<< HEAD
+
         Loads a moving DICOM image volume from the specified directory and prepares it for registration and visualization.
         This method reads the DICOM slices, computes the voxel-to-RAS transformation, calculates the pre-registration transform, and sets up the VTK pipeline for the moving image.
 
@@ -285,24 +279,7 @@
         Returns:
             bool: True if the moving image was loaded successfully, False otherwise.
         """
-=======
-               Loads the moving image series from the specified DICOM directory and prepares it for registration.
-
-               This method reads the moving image DICOM files, computes the voxel-to-world transformation matrix,
-               and applies a pre-registration transform to align the moving image with the fixed image. It also
-               sets up the VTK pipeline for further processing and blending.
-
-               Args:
-                   dicom_dir: The directory containing the moving image DICOM files.
-
-               Returns:
-                   bool: True if the moving image was loaded successfully, False otherwise.
-
-               Raises:
-                   ValueError: If the DICOM directory does not contain valid image slices or has invalid orientation.
-               """
         self.moving_dir = dicom_dir
->>>>>>> ca165d12
         try:
             slice_dir = prepare_dicom_slice_dir(dicom_dir)
             self._temp_dirs.append(slice_dir)
@@ -401,15 +378,10 @@
     # ---------------- Slice Extraction ----------------
     def get_slice_numpy(self, orientation: str, slice_idx: int) -> tuple[np.ndarray | None, np.ndarray | None]:
         """
-<<<<<<< HEAD
         Extracts a 2D NumPy slice from the fixed and moving volumes
         based on the chosen orientation (axial, coronal, sagittal).
         """
-=======
-           Extracts a 2D NumPy slice from the fixed and moving volumes
-           based on the chosen orientation (axial, coronal, sagittal).
-           """
->>>>>>> ca165d12
+
         if self.fixed_reader is None:
             return None, None
 
@@ -471,31 +443,22 @@
             arr2d = (arr2d * 255.0).astype(np.uint8)
             return np.ascontiguousarray(arr2d)
 
-<<<<<<< HEAD
-        # Extract slices from fixed and moving volumes
-        fixed_slice = vtk_to_np_slice(fixed_img, orientation, slice_idx)
-        moving_slice = vtk_to_np_slice(moving_img, orientation, slice_idx) if moving_img else None
-=======
+
         fixed_slice = vtk_to_np_slice(fixed_img, orientation, slice_idx, window_center=window_center,
                                       window_width=window_width)
         moving_slice = vtk_to_np_slice(moving_img, orientation, slice_idx, window_center=window_center,
                                        window_width=window_width) if moving_img else None
->>>>>>> ca165d12
         return fixed_slice, moving_slice
 
     def get_slice_qimage(self, orientation: str, slice_idx: int, fixed_color="Purple", moving_color="Green",
                              coloring_enabled=True, mask_rect=None) -> QtGui.QImage:
         """
-<<<<<<< HEAD
         Returns a QImage of the blended fixed and moving slices at the specified orientation and index.
 
         fixed_color, moving_color: "Grayscale", "Green", "Purple", "Blue", "Yellow", "Red", "Cyan"
         mask_rect: (x, y, size) or None. If set, only show overlay in a square of given size centered at (x, y).
         """
-=======
-               mask_rect: (x, y, size) or None. If set, only show overlay in a square of given size centered at (x, y).
-               """
->>>>>>> ca165d12
+
         fixed_slice, moving_slice = self.get_slice_numpy(orientation, slice_idx)
         if fixed_slice is None:
             return QtGui.QImage()
@@ -503,21 +466,12 @@
 
         def aspect_ratio_correct(qimg, h, w, orientation):
             """
-<<<<<<< HEAD
             Rescales an image so physical spacing is respected.
             Different orientations require different voxel spacings.
             """
             if self.fixed_reader is None:
                 return qimg
-            
-=======
-                 Rescales an image so physical spacing is respected.
-                 Different orientations require different voxel spacings.
-                 """
-            if self.fixed_reader is None:
-                return qimg
-
->>>>>>> ca165d12
+
             spacing = self.fixed_reader.GetOutput().GetSpacing()
             if orientation == VTKEngine.ORI_AXIAL:
                 spacing_y, spacing_x = spacing[1], spacing[0]
@@ -577,14 +531,12 @@
         # Blend opacity setting for moving image (used later in display pipeline)
         blend = self.blend.GetOpacity(1) if self.moving_reader is not None else 0.0
 
-<<<<<<< HEAD
+
         # Each lambda takes a 2D grayscale array (arr) and returns a 3D array with shape 
         # (height, width, 3), where the last dimension represents the RGB color channels. 
         # The mapping is done by stacking arrays along the last axis, with each channel 
         # (R, G, B) set to either the original grayscale values or zeros, depending on the 
         # desired color.
-=======
->>>>>>> ca165d12
         color_map = {
             "Grayscale":   lambda arr: arr,
             "Green":       lambda arr: np.stack([np.zeros_like(arr), arr, np.zeros_like(arr)], axis=-1),
@@ -595,11 +547,7 @@
             "Cyan":        lambda arr: np.stack([np.zeros_like(arr), arr, arr], axis=-1),
         }
 
-<<<<<<< HEAD
-=======
-
-
->>>>>>> ca165d12
+
         def grayscale_qimage(arr2d, h, w, orientation):
             qimg = QtGui.QImage(arr2d.data, w, h, w, QtGui.QImage.Format_Grayscale8)
             qimg = qimg.copy()
@@ -796,4 +744,4 @@
         This does not automatically trigger a redraw; the next call to get_slice_qimage will use these values.
         """
         self.window = window
-        self.level = level+        self.level = level
