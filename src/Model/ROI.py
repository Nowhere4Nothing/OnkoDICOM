--- conflicted
+++ resolved
@@ -1,13 +1,10 @@
 import collections
 import datetime
 import random
-from pathlib import Path
-from copy import copy as shallowcopy
 from copy import deepcopy
 from pathlib import Path
 import pydicom
-from pydicom.uid import generate_uid, ImplicitVRLittleEndian
-from pydicom.dataset import FileMetaDataset, validate_file_meta
+from pydicom.uid import generate_uid
 from pydicom import Dataset, Sequence
 from pydicom.dataset import FileMetaDataset, validate_file_meta
 from pydicom.tag import Tag
@@ -161,14 +158,6 @@
         number_of_contour_points = len(roi_coordinates) / 3
         referenced_sop_class_uid = data_set.SOPClassUID
         referenced_sop_instance_uid = data_set.SOPInstanceUID
-<<<<<<< HEAD
-        if len(rtss.StructureSetROISequence) > 0:
-            referenced_frame_of_reference_uid = rtss.StructureSetROISequence[-1].ReferencedFrameOfReferenceUID
-            roi_number = rtss.StructureSetROISequence[-1].ROINumber + 1
-        else:
-            referenced_frame_of_reference_uid = rtss.ReferencedFrameOfReferenceSequence[0].FrameOfReferenceUID
-            roi_number = 1
-=======
 
         # Check that ROIs exist
         if not len(rtss["StructureSetROISequence"].value):
@@ -180,7 +169,6 @@
                 first_roi_sequence.ReferencedFrameOfReferenceUID
             roi_number = \
                 rtss["StructureSetROISequence"].value[-1].ROINumber + 1
->>>>>>> a4d7baba
 
         # Colour TBC
         red = random.randint(0, 255)
@@ -321,10 +309,10 @@
         dict_contour = collections.defaultdict(list)
         roi_points_count = 0
         for roi_slice in roi.ContourSequence:
+            referenced_sop_instance_uid = None
             for contour_img in roi_slice.ContourImageSequence:
                 referenced_sop_instance_uid = \
                     contour_img.ReferencedSOPInstanceUID
-            contour_geometric_type = roi_slice.ContourGeometricType
             number_of_contour_points = roi_slice.NumberOfContourPoints
             roi_points_count += int(number_of_contour_points)
             contour_data = roi_slice.ContourData
@@ -660,18 +648,10 @@
     img_ds : pydicom.dataset.Dataset
         A CT or MR image that the RT Structure Set will be "drawn" on
     uid_list : list
-<<<<<<< HEAD
-        list of UIDs (as strings) of the entire image volume that the RT SS
-        references
-    filepath: str
-        A path where the RTStruct will be saved
-
-=======
         list of UIDs (as strings) of the entire image volume that the
         RT SS references
     filepath: str
         A path where the RTStruct will be saved
->>>>>>> a4d7baba
     Returns
     -------
     pydicom.dataset.FileDataset
@@ -698,12 +678,8 @@
     file_meta.TransferSyntaxUID = ImplicitVRLittleEndian
     validate_file_meta(file_meta)
 
-<<<<<<< HEAD
-    rt_ss = pydicom.dataset.FileDataset(filepath, {}, preamble=b"\0" * 128, file_meta=file_meta)
-=======
     rt_ss = pydicom.dataset.FileDataset(filepath, {}, preamble=b"\0" * 128,
                                         file_meta=file_meta)
->>>>>>> a4d7baba
     rt_ss.fix_meta_info()
 
     top_level_tags_to_copy: list = [Tag("PatientName"),
@@ -714,10 +690,9 @@
                                     Tag("StudyTime"),
                                     Tag("AccessionNumber"),
                                     Tag("ReferringPhysicianName"),
+                                    Tag("StudyDescription"),
                                     Tag("StudyInstanceUID"),
                                     Tag("StudyID"),
-<<<<<<< HEAD
-=======
                                     Tag("RequestingService"),
                                     Tag("PatientAge"),
                                     Tag("PatientSize"),
@@ -729,7 +704,6 @@
                                     Tag("PositionReferenceIndicator"),
                                     Tag("InstitutionName"),
                                     Tag("InstitutionAddress"),
->>>>>>> a4d7baba
                                     Tag("OperatorsName")
                                     ]
 
@@ -738,12 +712,8 @@
             rt_ss[tag] = deepcopy(img_ds[tag])
 
     if rt_ss.StudyInstanceUID == "":
-<<<<<<< HEAD
-        raise ValueError("The given dataset is missing a required tag 'StudyInstanceUID'")
-=======
         raise ValueError(
             "The given dataset is missing a required tag 'StudyInstanceUID'")
->>>>>>> a4d7baba
 
     # RT Series Module
     rt_ss.SeriesDate = dicom_date
@@ -791,25 +761,16 @@
     rt_referenced_study = pydicom.dataset.Dataset()
     rt_referenced_study.ReferencedSOPClassUID = "1.2.840.10008.3.1.2.3.1"
     rt_referenced_study.ReferencedSOPInstanceUID = img_ds.StudyInstanceUID
-<<<<<<< HEAD
-    rt_referenced_study.RTReferencedSeriesSequence = rt_referenced_series_sequence
-=======
     rt_referenced_study.RTReferencedSeriesSequence = \
         rt_referenced_series_sequence
->>>>>>> a4d7baba
     rt_referenced_study_sequence = [rt_referenced_study]
 
     # RT Referenced Frame Of Reference Sequence, Structure Set Module
     referenced_frame_of_reference = pydicom.dataset.Dataset()
-<<<<<<< HEAD
-    referenced_frame_of_reference.FrameOfReferenceUID = img_ds.FrameOfReferenceUID
-    referenced_frame_of_reference.RTReferencedStudySequence = rt_referenced_study_sequence
-=======
     referenced_frame_of_reference.FrameOfReferenceUID = \
         img_ds.FrameOfReferenceUID
     referenced_frame_of_reference.RTReferencedStudySequence = \
         rt_referenced_study_sequence
->>>>>>> a4d7baba
     rt_ss.ReferencedFrameOfReferenceSequence = [referenced_frame_of_reference]
 
     # Sequence modules
@@ -827,4 +788,4 @@
 
     rt_ss.is_little_endian = True
     rt_ss.is_implicit_VR = True
-    return rt_ss
+    return rt_ss