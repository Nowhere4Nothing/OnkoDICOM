from shutil import which
import os

from PySide6 import QtCore, QtWidgets, QtGui
from PySide6.QtWidgets import QMessageBox

from src.Model.InitialModel import create_initial_model
from src.Model.PatientDictContainer import PatientDictContainer
from src.View.OpenPatientWindow import UIOpenPatientWindow
from src.View.PyradiProgressBar import PyradiExtended
from src.View.FirstTimeWelcomeWindow import UIFirstTimeWelcomeWindow
from src.View.WelcomeWindow import UIWelcomeWindow
from src.View.mainpage.MainPage import UIMainWindow
from src.View.BatchProcessingWindow import UIBatchProcessingWindow
from src.Controller.PathHandler import resource_path

from src.View.ImageFusion.ImageFusionWindow import UIImageFusionWindow
from src.Model.MovingModel import read_images_for_fusion
from src.Model.MovingDictContainer import MovingDictContainer


class FirstTimeWelcomeWindow(QtWidgets.QMainWindow, UIFirstTimeWelcomeWindow):
    update_directory = QtCore.Signal(str)
    go_next_window = QtCore.Signal()

    # Initialisation function to display the UI
    def __init__(self):
        QtWidgets.QMainWindow.__init__(self)
        self.setup_ui(self)
        self.configured.connect(self.update_new_directory)
        self.skip_button.clicked.connect(self.go_open_patient_window)

    def update_new_directory(self, new_directory):
        """
            Function to update the default directory
        """
        self.update_directory.emit(new_directory)
        self.go_open_patient_window()

    def go_open_patient_window(self):
        """
            Function to progress to the OpenPatientWindow
        """
        self.go_next_window.emit()


class WelcomeWindow(QtWidgets.QMainWindow, UIWelcomeWindow):
    go_next_window = QtCore.Signal()
    go_batch_window = QtCore.Signal()

    # Initialisation function to display the UI
    def __init__(self):
        QtWidgets.QMainWindow.__init__(self)
        self.setup_ui(self)
        self.open_patient_button.clicked.connect(self.go_open_patient_window)
        self.open_batch_button.clicked.connect(self.open_batch_window)

    def go_open_patient_window(self):
        """
        Function to progress to the OpenPatientWindow
        """
        self.go_next_window.emit()

    def open_batch_window(self):
        """
        Function to progress to the BatchProcessingWindow
        """
        self.go_batch_window.emit()


class OpenPatientWindow(QtWidgets.QMainWindow, UIOpenPatientWindow):
    go_next_window = QtCore.Signal(object)

    # Initialisation function to display the UI
    def __init__(self, default_directory):
        QtWidgets.QMainWindow.__init__(self)
        self.setup_ui(self)
        self.patient_info_initialized.connect(self.open_patient)

        if default_directory is not None:
            self.filepath = default_directory
            self.open_patient_directory_input_box.setText(default_directory)
            self.scan_directory_for_patient()

    def open_patient(self, progress_window):
        self.go_next_window.emit(progress_window)

<<<<<<< HEAD

class ImageFusionWindow(QtWidgets.QMainWindow, UIImageFusionWindow):
    go_next_window = QtCore.Signal(object)

    def __init__(self, directory_in):
        QtWidgets.QMainWindow.__init__(self)
        self.setup_ui(self)
        self.image_fusion_info_initialized.connect(self.open_patient)

        if directory_in is not None:
            self.filepath = directory_in
            self.open_patient_directory_input_box.setText(directory_in)
            self.scan_directory_for_patient()
        
    def open_patient(self, progress_window):
        self.go_next_window.emit(progress_window)


=======
>>>>>>> 532110b8
class MainWindow(QtWidgets.QMainWindow, UIMainWindow):
    # When a new patient file is opened from the main window
    open_patient_window = QtCore.Signal()
    # When the pyradiomics button is pressed
    run_pyradiomics = QtCore.Signal(str, dict, str)
    # When the image fusion button is pressed
    image_fusion_signal = QtCore.Signal()

    # Initialising the main window and setting up the UI
    def __init__(self):
        QtWidgets.QMainWindow.__init__(self)
        create_initial_model()
        self.setup_ui(self)
        self.action_handler.action_open.triggered.connect(
            self.open_new_patient)
        self.action_handler.action_image_fusion.triggered.connect(
            self.open_image_fusion)
        self.pyradi_trigger.connect(self.pyradiomics_handler)

    def update_ui(self):
        create_initial_model()
        self.setup_central_widget()
        self.setup_actions()
        self.action_handler.action_open.triggered.connect(
            self.open_new_patient)

        self.action_handler.action_image_fusion.triggered.connect(
            self.open_image_fusion)

    def open_new_patient(self):
        """
        Function to handle the Open patient button being clicked
        """
        confirmation_dialog = QMessageBox.information(
            self, 'Open new patient?',
            'Opening a new patient will close the currently opened patient. '
            'Would you like to continue?',
            QMessageBox.Yes | QMessageBox.No)

        if confirmation_dialog == QMessageBox.Yes:
            self.open_patient_window.emit()

    def open_image_fusion(self):
        # patient_dict_container = PatientDictContainer()
        self.image_fusion_signal.emit()

    def update_image_fusion_ui(self):
        mvd = MovingDictContainer()
        if not mvd.is_empty():
            read_images_for_fusion()
            self.create_image_fusion_tab()

    def pyradiomics_handler(self, path, filepaths, hashed_path):
        """
        Sends signal to initiate pyradiomics analysis
        """
        if which('plastimatch') is not None:
            if hashed_path == '':
                confirm_pyradi = QMessageBox.information(
                    self, "Confirmation",
                    "Are you sure you want to perform pyradiomics? Once "
                    "started the process cannot be terminated until it "
                    "finishes.",
                    QMessageBox.Yes,
                    QMessageBox.No)
                if confirm_pyradi == QMessageBox.Yes:
                    self.run_pyradiomics.emit(path, filepaths, hashed_path)
                if confirm_pyradi == QMessageBox.No:
                    pass
            else:
                self.run_pyradiomics.emit(path, filepaths, hashed_path)
        else:
            exe_not_found = QMessageBox.information(
                self, "Error",
                "Plastimatch not installed. Please install Plastimatch "
                "(https://sourceforge.net/projects/plastimatch/) to carry out "
                "pyradiomics analysis. If using Windows, please ensure that "
                "your system's PATH variable inlcudes the directory where "
                "Plastimatch's executable is installed.")

    def cleanup(self):
        patient_dict_container = PatientDictContainer()
        patient_dict_container.clear()
        # Close 3d vtk widget
        self.three_dimension_view.close()

        moving_dict_container = MovingDictContainer()
        moving_dict_container.clear()

    def closeEvent(self, event: QtGui.QCloseEvent) -> None:
        patient_dict_container = PatientDictContainer()
        if patient_dict_container.get("rtss_modified") \
                and hasattr(self, "structures_tab"):
            confirmation_dialog = QMessageBox.information(
                self,
                'Close without saving?',
                'The RTSTRUCT file has been modified. Would you like to save '
                'before exiting the program?',
                QMessageBox.Save | QMessageBox.Discard | QMessageBox.Cancel)

            if confirmation_dialog == QMessageBox.Save:
                self.structures_tab.save_new_rtss()
                event.accept()
                self.cleanup()
            elif confirmation_dialog == QMessageBox.Discard:
                event.accept()
                self.cleanup()
            else:
                event.ignore()
        else:
            self.cleanup()


class BatchWindow(QtWidgets.QWidget, UIBatchProcessingWindow):
    go_next_window = QtCore.Signal()

    # Initialize the batch window and set up the UI
    def __init__(self):
        QtWidgets.QWidget.__init__(self)
        self.setup_ui(self)


class PyradiProgressBar(QtWidgets.QWidget):
    progress_complete = QtCore.Signal()

    def __init__(self, path, filepaths, target_path):
        super().__init__()

        self.w = QtWidgets.QWidget()
        self.setWindowTitle("Running Pyradiomics")
        self.setWindowFlags(
            QtCore.Qt.Window
            | QtCore.Qt.CustomizeWindowHint
            | QtCore.Qt.WindowTitleHint
            | QtCore.Qt.WindowMinimizeButtonHint
        )
        qt_rectangle = self.w.frameGeometry()
        center_point = QtGui.QScreen.availableGeometry(
            QtWidgets.QApplication.primaryScreen()).center()
        qt_rectangle.moveCenter(center_point)
        self.w.move(qt_rectangle.topLeft())
        self.setWindowIcon(QtGui.QIcon(
            resource_path("res/images/btn-icons/onkodicom_icon.png")))

        self.setGeometry(300, 300, 460, 100)
        self.label = QtWidgets.QLabel(self)
        self.label.setGeometry(30, 15, 400, 20)
        self.progress_bar = QtWidgets.QProgressBar(self)
        self.progress_bar.setGeometry(30, 40, 400, 25)
        self.progress_bar.setMaximum(100)
        self.ext = PyradiExtended(path, filepaths, target_path)
        self.ext.copied_percent_signal.connect(self.on_update)
        self.ext.start()

    def on_update(self, value, text=""):
        """
        Update percentage and text of progress bar.
        :param value:   Percentage value to be displayed
        :param text:    To display what ROI currently being processed
        """

        # When generating the nrrd file, the percentage starts at 0
        # and reaches 25
        if value == 0:
            self.label.setText("Generating nrrd file")
        # The segmentation masks are generated between the range 25 and
        # 50
        elif value == 25:
            self.label.setText("Generating segmentation masks")
        # Above 50, pyradiomics analysis is carried out over each
        # segmentation mask
        elif value in range(50, 100):
            self.label.setText("Calculating features for " + text)
        # Set the percentage value
        self.progress_bar.setValue(value)

        # When the percentage reaches 100, send a signal to close
        # progress bar
        if value == 100:
            completion = QMessageBox.information(
                self, "Complete", "Task has been completed successfully"
            )
            self.progress_complete.emit()<|MERGE_RESOLUTION|>--- conflicted
+++ resolved
@@ -85,7 +85,6 @@
     def open_patient(self, progress_window):
         self.go_next_window.emit(progress_window)
 
-<<<<<<< HEAD
 
 class ImageFusionWindow(QtWidgets.QMainWindow, UIImageFusionWindow):
     go_next_window = QtCore.Signal(object)
@@ -104,8 +103,6 @@
         self.go_next_window.emit(progress_window)
 
 
-=======
->>>>>>> 532110b8
 class MainWindow(QtWidgets.QMainWindow, UIMainWindow):
     # When a new patient file is opened from the main window
     open_patient_window = QtCore.Signal()
