--- conflicted
+++ resolved
@@ -19,15 +19,12 @@
 from src.Model.batchprocessing.BatchProcessFMAID2ROIName import \
     BatchProcessFMAID2ROIName
 from src.Model.batchprocessing.BatchProcessSUV2ROI import BatchProcessSUV2ROI
-<<<<<<< HEAD
 from src.Model.batchprocessing.BatchProcessKaplanMeier import BatchProcessKaplanMeier
 from src.Model.DICOMStructure import Image, Series
-=======
 from src.Model.batchprocessing.BatchProcessSelectSubgroup import \
     BatchProcessSelectSubgroup
 from src.Model.DICOM.Structure.DICOMSeries import Series
 from src.Model.DICOM.Structure.DICOMImage import Image
->>>>>>> b0a2283d
 from src.Model.PatientDictContainer import PatientDictContainer
 from src.Model.Worker import Worker
 from src.View.batchprocessing.BatchSummaryWindow import BatchSummaryWindow
@@ -209,11 +206,8 @@
             "csv2clinicaldata-sr": self.batch_csv2clinicaldatasr_handler,
             "clinicaldata-sr2csv": self.batch_clinicaldatasr2csv_handler,
             "roiname2fmaid": self.batch_roiname2fmaid_handler,
-<<<<<<< HEAD
             "kaplanmeier": self.batch_kaplanmeier_handler,
-=======
             "fmaid2roiname": self.batch_fmaid2roiname_handler,
->>>>>>> b0a2283d
         }
 
         patient_count = len(self.dicom_structure.patients)
