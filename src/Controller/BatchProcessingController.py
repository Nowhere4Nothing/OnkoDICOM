--- conflicted
+++ resolved
@@ -8,18 +8,15 @@
     BatchProcessCSV2ClinicalDataSR
 from src.Model.batchprocessing.BatchProcessDVH2CSV import BatchProcessDVH2CSV
 from src.Model.batchprocessing.BatchProcessISO2ROI import BatchProcessISO2ROI
-<<<<<<< HEAD
+from src.Model.batchprocessing.BatchProcessPyRad2CSV import \
+    BatchProcessPyRad2CSV
+from src.Model.batchprocessing.BatchProcessPyrad2PyradSR import \
+    BatchProcessPyRad2PyRadSR
 from src.Model.batchprocessing.BatchProcessROIName2FMAID import \
     BatchProcessROIName2FMAID
 from src.Model.batchprocessing.BatchProcessROINameCleaning import \
     BatchProcessROINameCleaning
-=======
-from src.Model.batchprocessing.BatchProcessPyRad2CSV import \
-    BatchProcessPyRad2CSV
-from src.Model.batchprocessing.BatchProcessPyrad2PyradSR import \
-    BatchProcessPyRad2PyRadSR
 from src.Model.batchprocessing.BatchProcessSUV2ROI import BatchProcessSUV2ROI
->>>>>>> ab6e4aee
 from src.Model.DICOMStructure import Image, Series
 from src.Model.PatientDictContainer import PatientDictContainer
 from src.Model.Worker import Worker
@@ -43,11 +40,8 @@
         self.clinical_data_output_path = ""
         self.processes = []
         self.dicom_structure = None
-<<<<<<< HEAD
+        self.suv2roi_weights = None
         self.name_cleaning_options = None
-=======
-        self.suv2roi_weights = None
->>>>>>> ab6e4aee
         self.patient_files_loaded = False
         self.progress_window = ProgressWindow(None)
         self.timestamp = ""
@@ -187,6 +181,7 @@
             "pyrad2pyrad-sr": self.batch_pyrad2pyradsr_handler,
             "csv2clinicaldata-sr": self.batch_csv2clinicaldatasr_handler,
             "clinicaldata-sr2csv": self.batch_clinicaldatasr2csv_handler,
+            "roiname2fmaid": self.batch_roiname2fmaid_handler,
         }
 
         patient_count = len(self.dicom_structure.patients)
@@ -207,73 +202,11 @@
             progress_callback.emit(("Loading patient ({}/{}) .. ".format(
                                      cur_patient_num, patient_count), 20))
 
-<<<<<<< HEAD
-            # Perform ISO2ROI on patient
-            if "iso2roi" in self.processes:
-                # Get patient files
-                cur_patient_files = self.get_patient_files(patient)
-                process = BatchProcessISO2ROI(progress_callback,
-                                              interrupt_flag,
-                                              cur_patient_files)
-                success = process.start()
-
-                # Add rtss to patient in case it is needed in future
-                # processes
-                if success:
-                    if PatientDictContainer().get("rtss_modified"):
-                        # Get new RTSS
-                        rtss = PatientDictContainer().dataset['rtss']
-
-                        # Create a series and image from the RTSS
-                        rtss_series = Series(rtss.SeriesInstanceUID)
-                        rtss_series.series_description = rtss.get(
-                            "SeriesDescription")
-                        rtss_image = Image(
-                            PatientDictContainer().filepaths['rtss'],
-                            rtss.SOPInstanceUID,
-                            rtss.SOPClassUID,
-                            rtss.Modality)
-                        rtss_series.add_image(rtss_image)
-
-                        # Add the new study to the patient
-                        patient.studies[rtss.StudyInstanceUID].add_series(
-                            rtss_series)
-
-                        # Update the patient dict container
-                        PatientDictContainer().set("rtss_modified", False)
-                    reason = "SUCCESS"
-                else:
-                    reason = process.summary
-
-                # Append process summary
-                if patient not in self.batch_summary[0].keys():
-                    self.batch_summary[0][patient] = {}
-                self.batch_summary[0][patient]["iso2roi"] = reason
-                progress_callback.emit(("Completed ISO2ROI", 100))
-=======
             # Perform processes on patient
             for process in self.processes:
                 self.process_functions[process](interrupt_flag,
                                                 progress_callback,
                                                 patient)
->>>>>>> ab6e4aee
-
-            # Perform batch ROI Name to FMA ID on patient
-            if 'roiname2fmaid' in self.processes:
-                # Get patient files and start process
-                cur_patient_files = self.get_patient_files(patient)
-                process = \
-                    BatchProcessROIName2FMAID(progress_callback,
-                                              interrupt_flag,
-                                              cur_patient_files)
-                process.start()
-
-                # Append process summary
-                reason = process.summary
-                if patient not in self.batch_summary[0].keys():
-                    self.batch_summary[0][patient] = {}
-                self.batch_summary[0][patient]["roiname2fmaid"] = reason
-                progress_callback.emit(("Completed ROI Name to FMA ID", 100))
 
         # Perform batch ROI Name Cleaning on all patients
         if 'roinamecleaning' in self.processes:
@@ -556,6 +489,32 @@
         self.batch_summary[patient]["clinicaldatasr2csv"] = reason
         progress_callback.emit(("Completed ClinicalData-SR2CSV", 100))
 
+    def batch_roiname2fmaid_handler(self, interrupt_flag,
+                                    progress_callback, patient):
+        """
+        Handles creating, starting, and processing the results of batch
+        ROIName2FMA-ID.
+        :param interrupt_flag: A threading.Event() object that tells the
+                               function to stop loading.
+        :param progress_callback: A signal that receives the current
+                                  progress of the loading.
+        :param patient: The patient to perform this process on.
+        """
+        # Get patient files and start process
+        cur_patient_files = self.get_patient_files(patient)
+        process = \
+            BatchProcessROIName2FMAID(progress_callback,
+                                      interrupt_flag,
+                                      cur_patient_files)
+        process.start()
+
+        # Append process summary
+        reason = process.summary
+        if patient not in self.batch_summary[0].keys():
+            self.batch_summary[0][patient] = {}
+        self.batch_summary[0][patient]["roiname2fmaid"] = reason
+        progress_callback.emit(("Completed ROI Name to FMA ID", 100))
+
     def completed_processing(self):
         """
         Runs when batch processing has been completed.
