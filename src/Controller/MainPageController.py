#####################################################################################################################
#                                                                                                                   #
#   This file handles all the processes within the Main page window of the software                                 #
#                                                                                                                   #
#####################################################################################################################

import glob
import math
# removing warnings
import warnings
from pathlib import Path

import matplotlib.cbook
import matplotlib.pyplot as plt1
from PyQt5.QtCore import QPoint, QPointF
from PyQt5.QtGui import QPainter, QFont, QPainterPath, QPen, QColor
from PyQt5.QtWidgets import QGraphicsPixmapItem, QGraphicsEllipseItem
from dateutil.relativedelta import relativedelta


from skimage import data
from numpy import *
from skimage.filters import threshold_multiotsu

# import live wire method
from itertools import cycle
from src.Model.LiveWireAlgorithm.LiveWireSegmentation import LiveWireSegmentation

from src.Model.Anon import *
from src.View.mainpage.ClinicalDataDisplay import *
from src.View.mainpage.ClinicalDataForm import *

warnings.filterwarnings("ignore")
matplotlib.cbook.handle_exceptions = "print"  # default
matplotlib.cbook.handle_exceptions = "raise"
matplotlib.cbook.handle_exceptions = "ignore"

# matplotlib.cobook.handle_exceptions = my_logger  # will be called with exception as argument

#####################################################################################################################
#                                                                                                                   #
#   The following code are global functions and data/variables used by both Clinical Data form and Display classes  #
#                                                                                                                   #
#####################################################################################################################

# This variable holds the errors messages of the Clinical data form
message = ""

# reading the csv files containing the available diseases
with open('src/data/ICD10_Topography.csv', 'r') as f:
    reader = csv.reader(f)
    icd = list(reader)
    icd.pop(0)
with open('src/data/ICD10_Topography_C.csv', 'r') as f:
    reader = csv.reader(f)
    icdc = list(reader)
    icdc.pop(0)
with open('src/data/ICD10_Morphology.csv', 'r') as f:
    reader = csv.reader(f)
    hist = list(reader)
    hist.pop(0)

# Creating the arrays containing the above data and formatting them appropriately
new_icd = []
new_hist = []
strg = ''

for items in icd:
    for item in items:
        strg = strg + item
    new_icd.append(strg)
    strg = ''

for items in icdc:
    for item in items:
        strg = strg + item
    new_icd.append(strg)
    strg = ''

for items in hist:
    for item in items:
        strg = strg + item
    new_hist.append(strg)
    strg = ''

# This function return the difference of two dates in decimal years
def calculate_years(year1, year2):
    difference_years = relativedelta(year2.toPyDate(), year1.toPyDate()).years
    difference_months = relativedelta(
        year2.toPyDate(), year1.toPyDate()).months
    difference_in_days = relativedelta(year2.toPyDate(), year1.toPyDate()).days
    value = difference_years + \
            (difference_months / 12) + (difference_in_days / 365)
    return ("%.2f" % value)

#####################################################################################################################
#                                                                                                                   #
#   This Class handles the Clinical Data Form display in both new mode and editing mode of clinical data            #
#                                                                                                                   #
#####################################################################################################################

class ClinicalDataForm(QtWidgets.QWidget, Ui_Form):
    open_patient_window = QtCore.pyqtSignal(str)

    # Initialisation function of the form's UI
    def __init__(self, tabWindow, path, ds, fn):
        QtWidgets.QWidget.__init__(self)

        self.path = path
        self.dataset = ds
        self.filenames = fn
        self.pID = self.dataset[0].PatientID
        self.tabWindow = tabWindow
        self.ui = Ui_Form()
        self.ui.setupUi(self)
        # setting tab order
        self.setTabOrder(self.ui.line_LN, self.ui.line_FN)
        self.setTabOrder(self.ui.line_FN, self.ui.date_of_birth)
        self.setTabOrder(self.ui.date_of_birth, self.ui.line_BP)
        self.setTabOrder(self.ui.line_BP, self.ui.date_diagnosis)
        self.setTabOrder(self.ui.date_diagnosis, self.ui.gender)
        self.setTabOrder(self.ui.gender, self.ui.line_icd)
        self.setTabOrder(self.ui.line_icd, self.ui.line_histology)
        self.setTabOrder(self.ui.line_histology, self.ui.T_stage)
        self.setTabOrder(self.ui.T_stage, self.ui.N_stage)
        self.setTabOrder(self.ui.N_stage, self.ui.M_stage)
        self.setTabOrder(self.ui.M_stage, self.ui.Overall_Stage)
        self.setTabOrder(self.ui.Overall_Stage, self.ui.Tx_intent)
        self.setTabOrder(self.ui.Tx_intent, self.ui.Surgery)
        self.setTabOrder(self.ui.Surgery, self.ui.Rad)
        self.setTabOrder(self.ui.Rad, self.ui.Chemo)
        self.setTabOrder(self.ui.Chemo, self.ui.Immuno)
        self.setTabOrder(self.ui.Immuno, self.ui.Brachy)
        self.setTabOrder(self.ui.Brachy, self.ui.Hormone)
        self.setTabOrder(self.ui.Hormone, self.ui.Dt_Last_Existence)
        self.setTabOrder(self.ui.Dt_Last_Existence, self.ui.Death)
        self.setTabOrder(self.ui.Death, self.ui.Cancer_death)
        self.setTabOrder(self.ui.Cancer_death, self.ui.Local_control)
        self.setTabOrder(self.ui.Local_control, self.ui.Dt_local_failure)
        self.setTabOrder(self.ui.Dt_local_failure, self.ui.Regional_Control)
        self.setTabOrder(self.ui.Regional_Control, self.ui.Dt_REgional_failure)
        self.setTabOrder(self.ui.Dt_REgional_failure, self.ui.Distant_Control)
        self.setTabOrder(self.ui.Distant_Control, self.ui.Dt_Distant_Failure)
        self.setTabOrder(self.ui.Dt_Distant_Failure, self.ui.Save_button)
        # Linking different aspects of the form with each other since different options cause other options to change
        self.ui.Local_control.activated.connect(self.LocalControl_Failure)
        self.ui.Regional_Control.activated.connect(
            self.RegionalControl_Failure)
        self.ui.Distant_Control.activated.connect(self.DistantControl_Failure)
        self.ui.Tx_intent.activated.connect(self.Tx_Intent_Refused)
        self.ui.Death.activated.connect(self.PatientDead)
        self.ui.Death.activated.connect(self.show_survival)
        # Save button to activate csv creation
        self.ui.Save_button.clicked.connect(self.on_click)

#####################################################################################################################
#                                                                                                                   #
#   The following functions retrieve the corresponding codes of the selected options                                #
#                                                                                                                   #
#####################################################################################################################

    # get code for Surgery/Rad/Chemo/Immuno/Btrachy/Hormone
    def getCode(self, theChoice):
        if (theChoice == "Primary (Pri)"):
            return "Pri"
        elif (theChoice == "Refused (Ref)"):
            return "Ref"
        elif (theChoice == "Denied (Den)"):
            return "Den"
        elif (theChoice == "DiedB4 (Die)"):
            return "Die"
        elif (theChoice == "Neoadjuvant (Neo)"):
            return "Neo"
        elif (theChoice == "Concurrent (Con)"):
            return "Con"
        elif (theChoice == "Adjuvant (Adj)"):
            return "Adj"
        else:
            return theChoice

    # get the code for when saving the Alive option
    def codeAlive(self, choice):
        if choice == "Alive":
            return 0
        else:
            return 1

    # get code for when saving the Control option
    def codeControl(self, choice):
        if choice == "Control":
            return 0
        else:
            return 1

    # get code for when saving the Cancer Death option
    def codeCancerDeath(self, choice):
        if choice == "Non-cancer death":
            return 0
        elif choice == "Cancer death":
            return 1
        else:
            return 0

    # get the code for the selected desease
    def getDeseaseCode(self, string):
        return string[:string.index(" ")]

#####################################################################################################################
#                                                                                                                   #
#   The following functions handle changes on the form based on selected otions of some elements                    #
#                                                                                                                   #
#####################################################################################################################

    # This function shows the survival of a patient without cancer since last diagnosed
    def show_survival(self):
        Survival_years = str(calculate_years(
            self.ui.date_diagnosis.date(), self.ui.Dt_Last_Existence.date()))
        self.ui.Survival_dt.setText("Survival Length: " + Survival_years)
        self.ui.Survival_dt.setVisible(True)

    # check if patient is alive or not
    def PatientDead(self):
        status = str(self.ui.Death.currentText())
        if status == "Alive":
            self.ui.Cancer_death.setDisabled(True)
        else:
            self.ui.Cancer_death.setDisabled(False)

    # handles the case where Tx_intent is Refused
    def Tx_Intent_Refused(self):
        choice = str(self.ui.Tx_intent.currentText())
        if choice == 'Refused':
            self.ui.Surgery.setCurrentIndex(1)
            self.ui.Rad.setCurrentIndex(1)
            self.ui.Chemo.setCurrentIndex(1)
            self.ui.Immuno.setCurrentIndex(1)
            self.ui.Brachy.setCurrentIndex(1)
            self.ui.Hormone.setCurrentIndex(1)
            self.ui.Surgery.setDisabled(True)
            self.ui.Rad.setDisabled(True)
            self.ui.Chemo.setDisabled(True)
            self.ui.Immuno.setDisabled(True)
            self.ui.Brachy.setDisabled(True)
            self.ui.Hormone.setDisabled(True)
        elif choice != 'Refused':
            self.ui.Surgery.setDisabled(False)
            self.ui.Rad.setDisabled(False)
            self.ui.Chemo.setDisabled(False)
            self.ui.Immuno.setDisabled(False)
            self.ui.Brachy.setDisabled(False)
            self.ui.Hormone.setDisabled(False)
            self.ui.Surgery.setCurrentIndex(0)
            self.ui.Rad.setCurrentIndex(0)
            self.ui.Chemo.setCurrentIndex(0)
            self.ui.Immuno.setCurrentIndex(0)
            self.ui.Brachy.setCurrentIndex(0)
            self.ui.Hormone.setCurrentIndex(0)

    # handles the change in the date of local failure according on the option selected at the local failure combo box
    def LocalControl_Failure(self):
        local_failure = str(self.ui.Local_control.currentText())
        if (local_failure == "Control"):
            self.ui.Dt_local_failure.setDisabled(True)
        elif (local_failure == "Failure"):
            self.ui.Dt_local_failure.setDisabled(False)
            self.ui.Dt_local_failure.setReadOnly(False)
        elif (local_failure == "Select..."):
            self.ui.Dt_local_failure.setDisabled(True)

    # handles the change in date of regional failure according to the regional failure option selected
    def RegionalControl_Failure(self):
        regional_failure = str(self.ui.Regional_Control.currentText())
        if (regional_failure == "Control"):
            self.ui.Dt_REgional_failure.setDisabled(True)
        elif (regional_failure == "Failure"):
            self.ui.Dt_REgional_failure.setDisabled(False)
            self.ui.Dt_REgional_failure.setReadOnly(False)
        elif (regional_failure == "Select..."):
            self.ui.Dt_REgional_failure.setDisabled(True)

    # handles the change in date of distant failure according to the option chosen in distant control
    def DistantControl_Failure(self):
        distant_failure = str(self.ui.Distant_Control.currentText())
        if (distant_failure == "Control"):
            self.ui.Dt_Distant_Failure.setDisabled(True)
        elif (distant_failure == "Failure"):
            self.ui.Dt_Distant_Failure.setDisabled(False)
            self.ui.Dt_Distant_Failure.setReadOnly(False)
        elif (distant_failure == "Select..."):
            self.ui.Dt_Distant_Failure.setDisabled(True)

#####################################################################################################################
#                                                                                                                   #
# The following function function performs some form validations before saving and records them for display if any  #
#                                                                                                                   #
#####################################################################################################################

    # validating the data in the form
    def form_Validation(self):
        global message
        if (len(self.ui.line_LN.text()) == 0):
            message = message + "Input patient's last name. \n"
        if (len(self.ui.line_FN.text()) == 0):
            message = message + "Input patient's first name. \n"
        if (str(self.ui.gender.currentText()) == "Select..."):
            message = message + "Select patient's gender. \n"
        if (len(self.ui.line_BP.text()) == 0):
            message = message + "Input patient's birth place. \n"
        if (self.ui.date_of_birth.date() > QDate.currentDate()):
            message = message + "Patient's date of birth cannot be in the future. \n"
        if (self.ui.date_diagnosis.date() > QDate.currentDate()):
            message = message + "Patient's date of diagnosis cannot be in the future. \n"
        if (len(self.ui.line_icd.text()) == 0):
            message = message + "Input patient's ICD 10. \n"
        if self.ui.line_icd.text() not in new_icd:
            message = message + "The ICD 10 value needs to be from the completer options. \n"
        if (len(self.ui.line_histology.text()) == 0):
            message = message + "Input patient's Histology. \n"
        if self.ui.line_histology.text() not in new_hist:
            message = message + "The Histology value needs to be from the completer options. \n"
        if (str(self.ui.T_stage.currentText()) == "Select..."):
            message = message + "Select patient's T Stage. \n"
        if (str(self.ui.N_stage.currentText()) == "Select..."):
            message = message + "Select patient's N Stage. \n"
        if (str(self.ui.M_stage.currentText()) == "Select..."):
            message = message + "Select patient's M Stage. \n"
        if (str(self.ui.Overall_Stage.currentText()) == "Select..."):
            message = message + "Select patient's Overall Stage. \n"
        if (str(self.ui.Tx_intent.currentText()) == "Select..."):
            message = message + "Select patient's Tx_Intent. \n"
        if (str(self.ui.Surgery.currentText()) == "Select..."):
            message = message + "Select patient's Surgery. \n"
        if (str(self.ui.Rad.currentText()) == "Select..."):
            message = message + "Select patient's Rad. \n"
        if (str(self.ui.Chemo.currentText()) == "Select..."):
            message = message + "Select patient's Chemo. \n"
        if (str(self.ui.Brachy.currentText()) == "Select..."):
            message = message + "Select patient's Brachy. \n"
        if (str(self.ui.Hormone.currentText()) == "Select..."):
            message = message + "Select patient's Hormone. \n"
        if (self.ui.Dt_Last_Existence.date() > QDate.currentDate()):
            message = message + "Patient's date of last existence cannot be in the future. \n"
        if (str(self.ui.Death.currentText()) == "Select..."):
            message = message + "Select patient's Death. \n"
        if ((str(self.ui.Cancer_death.currentText()) == "Select...") and (str(self.ui.Death.currentText()) == "Dead")):
            message = message + "Select patient's Cancer Death. \n"
        if (str(self.ui.Local_control.currentText()) == "Select..."):
            message = message + "Select patient's Local Control. \n"
        if (str(self.ui.Regional_Control.currentText()) == "Select..."):
            message = message + "Select patient's Regional Control. \n"
        if (str(self.ui.Distant_Control.currentText()) == "Select..."):
            message = message + "Select patient's Distant Control. \n"
        if (self.ui.Dt_local_failure.date() > QDate.currentDate()):
            message = message + "Patient's date of local failure cannot be in the future. \n"
        if (self.ui.Dt_REgional_failure.date() > QDate.currentDate()):
            message = message + "Patient's date of regional failure cannot be in the future. \n"
        if (self.ui.Dt_Distant_Failure.date() > QDate.currentDate()):
            message = message + "Patient's date of distant failure cannot be in the future. \n"

#####################################################################################################################
#                                                                                                                   #
#   The following function performs the saving of the clinical data csv in the directory                            #
#                                                                                                                   #
#####################################################################################################################
    # here handles the event of the button save being pressed
    def save_ClinicalData(self):
        global message
        # performs validation
        self.form_Validation()
        if (len(message.strip()) == 0):
            # check if the CSV directory exists and if not create it
            if not os.path.isdir(os.path.join(str(self.path), 'CSV')):
                os.mkdir(os.path.join(str(self.path), 'CSV'))
            new_file = os.path.join(str(self.path), 'CSV/ClinicalData_' + self.pID + '.csv')
            # open the file to save the clinical data in
            f = open(new_file, 'w')
            # The headers of the file
            columnNames = ['PatientID', 'Gender', 'Country_of_Birth',
                           'AgeAtDiagnosis', 'DxYear', 'Histology', 'ICD10', 'T_Stage',
                           'N_Stage', 'M_Stage', 'OverallStage', 'Tx_Intent', 'Surgery', 'Rad', 'Chemo',
                           'Immuno', 'Brachy', 'Hormone', 'Death', 'CancerDeath',
                           'Survival_Duration', 'LocalControl', 'DateOfLocalFailure', 'LC_Duration',
                           'RegionalControl', 'DateOfRegionalFailure', 'RC_Duration', 'DistantControl',
                           'DateOfDistantFailure', 'DC_Duration']

            # get the cancer death option and if alive leave empty
            CancerDeath = ''
            status = self.ui.Death.currentText()
            if status == "Dead":
                CancerDeath = str(self.ui.Cancer_death.currentText())

            # get the age of the patient
            ageAtDiagnosis = round(float(calculate_years(
                self.ui.date_of_birth.date(), self.ui.date_diagnosis.date())))

            # get the local failure duration
            local_failure = str(self.ui.Local_control.currentText())
            if (local_failure == "Control"):
                Lc_duration = str(calculate_years(
                    self.ui.date_diagnosis.date(), self.ui.Dt_Last_Existence.date()))
                Lc_date = ''
            elif (local_failure == "Failure"):
                Lc_duration = str(calculate_years(
                    self.ui.date_diagnosis.date(), self.ui.Dt_local_failure.date()))
                Lc_date = self.ui.Dt_local_failure.date().toString("dd/MM/yyyy")

            # get the regional failure duration
            regional_failure = str(self.ui.Regional_Control.currentText())
            if (regional_failure == "Control"):
                Rc_Duration = str(calculate_years(
                    self.ui.date_diagnosis.date(), self.ui.Dt_Last_Existence.date()))
                Rc_date = ''
            elif (regional_failure == "Failure"):
                Rc_Duration = str(calculate_years(
                    self.ui.date_diagnosis.date(), self.ui.Dt_REgional_failure.date()))
                Rc_date = self.ui.Dt_REgional_failure.date().toString("dd/MM/yyyy")

            # get the distant failure duration
            distant_failure = str(self.ui.Distant_Control.currentText())
            if (distant_failure == "Control"):
                Dc_Duration = str(calculate_years(
                    self.ui.date_diagnosis.date(), self.ui.Dt_Last_Existence.date()))
                Dc_date = ''
            elif (distant_failure == "Failure"):
                Dc_Duration = str(calculate_years(
                    self.ui.date_diagnosis.date(), self.ui.Dt_Distant_Failure.date()))
                Dc_date = self.ui.Dt_Distant_Failure.date().toString("dd/MM/yyyy")

            # get the survival duration
            Survival_years = str(calculate_years(
                self.ui.date_diagnosis.date(), self.ui.Dt_Last_Existence.date()))

            # the data array to be entered in the file
            dataRow = [self.pID, self.ui.gender.currentText(), self.ui.line_BP.text(),
                       ageAtDiagnosis, self.ui.date_diagnosis.date().year(),
                       self.getDeseaseCode(self.ui.line_histology.text(
                       )), self.getDeseaseCode(self.ui.line_icd.text()),
                       self.ui.T_stage.currentText(),
                       self.ui.N_stage.currentText(), self.ui.M_stage.currentText(),
                       self.ui.Overall_Stage.currentText(),
                       self.ui.Tx_intent.currentText(), self.getCode(self.ui.Surgery.currentText()),
                       self.getCode(self.ui.Rad.currentText()),
                       self.getCode(self.ui.Chemo.currentText()), self.getCode(
                    self.ui.Immuno.currentText()),
                       self.getCode(self.ui.Brachy.currentText()),
                       self.getCode(self.ui.Hormone.currentText()), self.codeAlive(
                    self.ui.Death.currentText()),
                       self.codeCancerDeath(CancerDeath), Survival_years,
                       self.codeControl(self.ui.Local_control.currentText()),
                       Lc_date,
                       Lc_duration, self.codeControl(
                    self.ui.Regional_Control.currentText()),
                       Rc_date, Rc_Duration,
                       self.codeControl(
                           self.ui.Distant_Control.currentText()), Dc_date,
                       Dc_Duration]

            # Insert the header array and data array into the file
            with f:
                writer = csv.writer(f)
                writer.writerow(columnNames)
                writer.writerow(dataRow)

            # save the dates in binary file with patient ID, for future editing
            fileName = Path('src/data/records.pkl')
            df = pd.DataFrame(columns=['PID', 'DOB', 'DOD', 'DOLE'])
            dt = [self.pID, self.ui.date_of_birth.date().toString("dd/MM/yyyy"),
                  self.ui.date_diagnosis.date().toString("dd/MM/yyyy"),
                  self.ui.Dt_Last_Existence.date().toString("dd/MM/yyyy")]
            df.loc[0] = dt
            #check if the file is already created
            if fileName.exists():

                # Check to see if this patient has had a record saved in this file before
                new_df = pd.read_pickle('src/data/records.pkl')
                check = False
                for i in new_df.index:
                    if new_df.at[i, 'PID'] == self.pID:
                        # get the new records
                        new_df.at[i, 'DOB'] = self.ui.date_of_birth.date().toString(
                            "dd/MM/yyyy")
                        new_df.at[i, 'DOD'] = self.ui.date_diagnosis.date().toString(
                            "dd/MM/yyyy")
                        new_df.at[i, 'DOLE'] = self.ui.Dt_Last_Existence.date().toString(
                            "dd/MM/yyyy")
                        check = True

                if check:
                    #save under the same PID
                    new_df.append(df, ignore_index=True)
                    new_df.to_pickle('src/data/records.pkl')
            else:
                #save new row of credentials
                open('src/data/records.pkl', 'w+')
                df.to_pickle('src/data/records.pkl')
            # display the successful saving message pop up
            SaveReply = QMessageBox.information(self, "Message",
                                                "The Clinical Data was saved successfully in your directory!",
                                                QMessageBox.Ok)
            if SaveReply == QMessageBox.Ok:
                # when they press okay on the pop up, display the clinical data entries
                self.display_cd_dat()

        else:
            # the form did not pass the validation so display the corresponding errors to be fixed, no csv created
            buttonReply = QMessageBox.warning(self, "Error Message",
                                              "The following issues need to be addressed: \n" + message, QMessageBox.Ok)
            if buttonReply == QMessageBox.Ok:
                message = ""
                pass

    # After saving the clinical data is displayed
    def display_cd_dat(self):
        self.tab_cd = ClinicalDataDisplay(self.tabWindow, self.path, self.dataset, self.filenames)
        self.tabWindow.removeTab(3)
        self.tabWindow.addTab(self.tab_cd, "Clinical Data")
        self.tabWindow.setCurrentIndex(3)

#####################################################################################################################
#                                                                                                                   #
#   The following functions are used when the form is in editing mode of the clinical data                          #
#                                                                                                                   #
#####################################################################################################################

    #reads the information from the csv
    def load_Data(self, filename):
        with open(filename, 'rt')as f:
            data = csv.reader(f)
            cd = list(data)
            cd.pop(0)
            li = []
            for i in cd[0]:
                li.append(i)
            return li

    # get code for Surgery/Rad/Chemo/Immuno/Btrachy/Hormone
    def getCodeReverse(self, theChoice):
        if (theChoice == "Pri"):
            return "Primary (Pri)"
        elif (theChoice == "Ref"):
            return "Refused (Ref)"
        elif (theChoice == "Den"):
            return "Denied (Den)"
        elif (theChoice == "Die"):
            return "DiedB4 (Die)"
        elif (theChoice == "Neo"):
            return "Neoadjuvant (Neo)"
        elif (theChoice == "Con"):
            return "Concurrent (Con)"
        elif (theChoice == "Adj"):
            return "Adjuvant (Adj)"
        else:
            return theChoice

    #get the desease name based on the code in the csv
    def completerFill(self, type, code):
        if type == 0:  # hist
            result = [i for i in new_hist if i.startswith(code)]
            return result[0]
        elif type == 1:  # icd
            result = [i for i in new_icd if i.startswith(code)]
            return result[0]

    #This function alters the form UI and enters the corresponding data in the specific fields
    def editing_mode(self):
        # add the sensitive data of dates from the binary file
        # date of birth
        # date of diagnosis
        # date of last existence
        # Create a dtype with the binary data format and the desired column names
        df = pd.read_pickle('src/data/records.pkl')
        for i in df.index:
            if df.at[i, 'PID'] == self.pID:
                self.ui.date_of_birth.setDate(
                    QtCore.QDate.fromString(df.at[i, 'DOB'], "dd/MM/yyyy"))
                self.ui.date_diagnosis.setDate(
                    QtCore.QDate.fromString(df.at[i, 'DOD'], "dd/MM/yyyy"))
                self.ui.Dt_Last_Existence.setDate(
                    QtCore.QDate.fromString(df.at[i, 'DOLE'], "dd/MM/yyyy"))
       # read the clinical data
        reg = '/CSV/ClinicalData*[.csv]'
        pathcd = glob.glob(self.path + reg)
        clinical_data = self.load_Data(pathcd[0])
        self.ui.note.setText(
            "You are editing the last known Clinical Data for this patient.")
        self.ui.line_FN.setVisible(False)
        self.ui.line_LN.setVisible(False)
        self.ui.line_FN.setText("...")
        self.ui.line_LN.setText("...")
        self.ui.date_of_birth.setVisible(False)
        self.ui.gender.setCurrentIndex(self.ui.gender.findText(
            clinical_data[1], QtCore.Qt.MatchFixedString))
        self.ui.line_BP.setText(clinical_data[2])
        self.ui.line_histology.setText(self.completerFill(0, clinical_data[5]))
        self.ui.line_icd.setText(self.completerFill(1, clinical_data[6]))
        self.ui.T_stage.setCurrentIndex(self.ui.T_stage.findText(
            clinical_data[7], QtCore.Qt.MatchFixedString))
        self.ui.N_stage.setCurrentText(clinical_data[8])
        self.ui.M_stage.setCurrentText(clinical_data[9])
        self.ui.Overall_Stage.setCurrentText(clinical_data[10])
        self.ui.Tx_intent.setCurrentText(clinical_data[11])
        if clinical_data[11] == "Refused":
            self.Tx_Intent_Refused()
        else:
            self.ui.Surgery.setCurrentText(
                self.getCodeReverse(clinical_data[12]))
            self.ui.Rad.setCurrentText(self.getCodeReverse(clinical_data[13]))
            self.ui.Chemo.setCurrentText(
                self.getCodeReverse(clinical_data[14]))
            self.ui.Immuno.setCurrentText(
                self.getCodeReverse(clinical_data[15]))
            self.ui.Brachy.setCurrentText(
                self.getCodeReverse(clinical_data[16]))
            self.ui.Hormone.setCurrentText(
                self.getCodeReverse(clinical_data[17]))

        self.ui.Death.setCurrentIndex(int(int(clinical_data[18]) + 1))
        if int(clinical_data[18]) == 0:
            self.ui.Cancer_death.setCurrentIndex(0)
            self.ui.Cancer_death.setDisabled(True)
        else:
            self.ui.Cancer_death.setCurrentText(
                int(int(clinical_data[19]) + 1))
        self.ui.Survival_dt.setText("Survival Length: " + clinical_data[20])
        self.ui.Survival_dt.setVisible(True)
        self.ui.Local_control.setCurrentIndex(int(1 + int(clinical_data[21])))
        if clinical_data[22] == '':
            self.ui.Dt_local_failure.setDate(
                QtCore.QDate.fromString('01/01/1900', "dd/MM/yyyy"))
        else:
            self.ui.Dt_local_failure.setDate(
                QtCore.QDate.fromString(clinical_data[22], "dd/MM/yyyy"))
        self.ui.Regional_Control.setCurrentIndex(
            int(1 + int(clinical_data[24])))
        if clinical_data[25] == '':
            self.ui.Dt_REgional_failure.setDate(
                QtCore.QDate.fromString('01/01/1900', "dd/MM/yyyy"))
        else:
            self.ui.Dt_REgional_failure.setDate(
                QtCore.QDate.fromString(clinical_data[25], "dd/MM/yyyy"))
        self.ui.Distant_Control.setCurrentIndex(
            int(1 + int(clinical_data[27])))
        if clinical_data[28] == '':
            self.ui.Dt_Distant_Failure.setDate(
                QtCore.QDate.fromString('01/01/1900', "dd/MM/yyyy"))
        else:
            self.ui.Dt_Distant_Failure.setDate(
                QtCore.QDate.fromString(clinical_data[28], "dd/MM/yyyy"))

    #the following function anable the Enter keyboard button to act as an activator of the button save
    def on_click(self):
        self.save_ClinicalData()

    def keyPressEvent(self, event):
        if event.key() == QtCore.Qt.Key_Return:
            self.on_click()

#####################################################################################################################
#                                                                                                                   #
#   This Class handles the Clinical Data display of information from a csv file                                     #
#                                                                                                                   #
#####################################################################################################################

class ClinicalDataDisplay(QtWidgets.QWidget, Ui_CD_Display):
    open_patient_window = QtCore.pyqtSignal(str)

    # Initialisation function of the display of the clinical data of the patient
    def __init__(self, tabWindow, path, ds, fn):
        QtWidgets.QWidget.__init__(self)

        self.path = path
        self.tabWindow = tabWindow
        self.dataset = ds
        self.filenames = fn
        self.ui = Ui_CD_Display()
        self.ui.setupUi(self)
        self.load_cd()
        self.ui.Edit_button.clicked.connect(self.on_click)

    # the following function enables the Enter keyboard button to act as an activator of the button edit
    def on_click(self):
        self.edit_mode()

    def keyPressEvent(self, event):
        if event.key() == QtCore.Qt.Key_Return:
            self.on_click()

#####################################################################################################################
#                                                                                                                   #
# This function will load the data from the csv into the software and make it uneditable as it is only for display  #
#                                                                                                                   #
#####################################################################################################################

    def load_cd(self):
        reg = '/CSV/ClinicalData*[.csv]'
        pathcd = glob.glob(self.path + reg)
        clinical_data = self.load_Data(pathcd[0])

        self.ui.gender.setCurrentIndex(self.ui.gender.findText(
            clinical_data[1], QtCore.Qt.MatchFixedString))
        self.ui.gender.setDisabled(True)
        self.ui.line_BP.setText(clinical_data[2])
        self.ui.line_BP.setDisabled(True)
        self.ui.age_at_diagnosis.setText(clinical_data[3])
        self.ui.age_at_diagnosis.setDisabled(True)
        self.ui.line_Dx_Year.setText(clinical_data[4])
        self.ui.line_Dx_Year.setDisabled(True)
        self.ui.line_histology.setText(self.completerFill(0, clinical_data[5]))
        self.ui.line_histology.setDisabled(True)
        self.ui.line_icd.setText(self.completerFill(1, clinical_data[6]))
        self.ui.line_icd.setDisabled(True)
        self.ui.T_stage.setCurrentIndex(self.ui.T_stage.findText(
            clinical_data[7], QtCore.Qt.MatchFixedString))
        self.ui.T_stage.setDisabled(True)
        self.ui.N_stage.setCurrentText(clinical_data[8])
        self.ui.N_stage.setDisabled(True)
        self.ui.M_stage.setCurrentText(clinical_data[9])
        self.ui.M_stage.setDisabled(True)
        self.ui.Overall_Stage.setCurrentText(clinical_data[10])
        self.ui.Overall_Stage.setDisabled(True)
        self.ui.Tx_intent.setCurrentText(clinical_data[11])
        self.ui.Tx_intent.setDisabled(True)
        self.ui.Surgery.setCurrentText(self.getCode(clinical_data[12]))
        self.ui.Surgery.setDisabled(True)
        self.ui.Rad.setCurrentText(self.getCode(clinical_data[13]))
        self.ui.Rad.setDisabled(True)
        self.ui.Chemo.setCurrentText(self.getCode(clinical_data[14]))
        self.ui.Chemo.setDisabled(True)
        self.ui.Immuno.setCurrentText(self.getCode(clinical_data[15]))
        self.ui.Immuno.setDisabled(True)
        self.ui.Brachy.setCurrentText(self.getCode(clinical_data[16]))
        self.ui.Brachy.setDisabled(True)
        self.ui.Hormone.setCurrentText(self.getCode(clinical_data[17]))
        self.ui.Hormone.setDisabled(True)
        self.ui.Death.setCurrentIndex(int(1 + int(clinical_data[18])))
        self.ui.Death.setDisabled(True)
        if int(clinical_data[18]) == 0:
            self.ui.Cancer_death.setCurrentIndex(-1)
        else:
            self.ui.Cancer_death.setCurrentIndex(
                int(1 + int(clinical_data[19])))
        self.ui.Cancer_death.setDisabled(True)
        self.ui.survival_duration.setText(clinical_data[20])
        self.ui.survival_duration.setDisabled(True)
        self.ui.Local_control.setCurrentIndex(int(1 + int(clinical_data[21])))
        self.ui.Local_control.setDisabled(True)
        if clinical_data[22] == '':
            self.ui.Dt_local_failure.setDate(
                QtCore.QDate.fromString('01/01/1900', "dd/MM/yyyy"))
        else:
            self.ui.Dt_local_failure.setDate(
                QtCore.QDate.fromString(clinical_data[22], "dd/MM/yyyy"))
        self.ui.LC_duration.setText(clinical_data[23])
        self.ui.LC_duration.setDisabled(True)
        self.ui.Regional_Control.setCurrentIndex(
            int(1 + int(clinical_data[24])))
        self.ui.Regional_Control.setDisabled(True)
        if clinical_data[25] == '':
            self.ui.Dt_REgional_failure.setDate(
                QtCore.QDate.fromString('01/01/1900', "dd/MM/yyyy"))
        else:
            self.ui.Dt_REgional_failure.setDate(
                QtCore.QDate.fromString(clinical_data[25], "dd/MM/yyyy"))
        self.ui.RC_duration.setText(clinical_data[26])
        self.ui.RC_duration.setDisabled(True)
        self.ui.Distant_Control.setCurrentIndex(
            int(1 + int(clinical_data[27])))
        self.ui.Distant_Control.setDisabled(True)
        if clinical_data[28] == '':
            self.ui.Dt_Distant_Failure.setDate(
                QtCore.QDate.fromString('01/01/1900', "dd/MM/yyyy"))
        else:
            self.ui.Dt_Distant_Failure.setDate(
                QtCore.QDate.fromString(clinical_data[28], "dd/MM/yyyy"))
        self.ui.DC_duration.setText(clinical_data[29])
        self.ui.DC_duration.setDisabled(True)

    # this function get the data from the csv into a list
    def load_Data(self, filename):
        with open(filename, 'rt')as f:
            data = csv.reader(f)
            cd = list(data)
            cd.pop(0)
            li = []
            for i in cd[0]:
                li.append(i)
            return li

    # this function converts the code into a full name desease
    def completerFill(self, type, code):
        if type == 0:  # hist
            result = [i for i in new_hist if i.startswith(code)]
            return result[0]
        elif type == 1:  # icd
            result = [i for i in new_icd if i.startswith(code)]
            return result[0]

    # get code for Surgery/Rad/Chemo/Immuno/Btrachy/Hormone
    def getCode(self, theChoice):
        if (theChoice == "Pri"):
            return "Primary (Pri)"
        elif (theChoice == "Ref"):
            return "Refused (Ref)"
        elif (theChoice == "Den"):
            return "Denied (Den)"
        elif (theChoice == "Die"):
            return "DiedB4 (Die)"
        elif (theChoice == "Neo"):
            return "Neoadjuvant (Neo)"
        elif (theChoice == "Con"):
            return "Concurrent (Con)"
        elif (theChoice == "Adj"):
            return "Adjuvant (Adj)"
        else:
            return theChoice

    #call edit mode when the edit button is pressed
    def edit_mode(self):
        #check if the sensitive data is saved to enable editing
        if os.path.exists('src/data/records.pkl'):
            df = pd.read_pickle('src/data/records.pkl')
            check = False
            for i in df.index:
                if df.at[i, 'PID'] == self.dataset[0].PatientID:
                    check = True
            if not check:
                # the sensitive data for this patient is missing so no editing can be performed
                buttonReply = QMessageBox.warning(self, "Error Message",
                                                  "The software has no previous records of this patient.\n"
                                                  "If you wish, you can create a new clinical data file by \n"
                                                  "deleting the current one from the directory and reloading \n"
                                                  "the patient files."
                                                  , QMessageBox.Ok)
                if buttonReply == QMessageBox.Ok:
                    pass
            else:
                self.tab_cd = ClinicalDataForm(self.tabWindow, self.path, self.dataset, self.filenames)
                self.tab_cd.editing_mode()
                self.tabWindow.removeTab(3)
                self.tabWindow.addTab(self.tab_cd, "Clinical Data")
                self.tabWindow.setCurrentIndex(3)
        else:
            # the sensitive data file is missing so no editing can be performed
            buttonReply = QMessageBox.warning(self, "Error Message",
                                              "The software has no previous records of this patient.\n"
                                              "If you wish, you can create a new clinical data file by \n"
                                              "deleting the current one from the directory and reloading \n"
                                              "the patient files."
                                              , QMessageBox.Ok)
            if buttonReply == QMessageBox.Ok:
                pass



#####################################################################################################################
#                                                                                                                   #
#  This Class handles the Transect functionality                                                                    #
#                                                                                                                   #
#####################################################################################################################
import numpy as np
from matplotlib.backend_bases import MouseEvent
class Transect(QtWidgets.QGraphicsScene):

    # Initialisation function  of the class
    def __init__(self, mainWindow, imagetoPaint, dataset, rowS, colS, tabWindow, isROIDraw=False):
        super(Transect, self).__init__()

        #create the canvas to draw the line on and all its necessary components
        self.addItem(QGraphicsPixmapItem(imagetoPaint))
        self.img = imagetoPaint
        self.values = []
        self.distances = []
        self.data = dataset
        self.pixSpacing = rowS / colS
        self._start = QPointF()
        self.drawing = True
        self._current_rect_item = None
        self.pos1 = QPoint()
        self.pos2 = QPoint()
        self.points = []
        self.isROIDraw = isROIDraw
        self.tabWindow = tabWindow
        self.mainWindow = mainWindow
        self._figure, self._axes, self._line = None, None, None
        self.leftLine, self.rightLine = None, None
        self._dragging_point = None
        self._points = {}
        self.thresholds = [10, 40]

    # This function starts the line draw when the mouse is pressed into the 2D view of the scan
    def mousePressEvent(self, event):
        # Clear the current transect first
        plt1.close()
        # If is the first time we can draw as we want a line per button press
        if self.drawing == True:
            self.pos1 = event.scenePos()
            self._current_rect_item = QtWidgets.QGraphicsLineItem()
            self._current_rect_item.setPen(QtCore.Qt.red)
            self._current_rect_item.setFlag(
                QtWidgets.QGraphicsItem.ItemIsMovable, False)
            self.addItem(self._current_rect_item)
            self._start = event.scenePos()
            r = QtCore.QLineF(self._start, self._start)
            self._current_rect_item.setLine(r)

        # Second time generate mouse position

    # This function tracks the mouse and draws the line from the original press point
    def mouseMoveEvent(self, event):
        if self._current_rect_item is not None and self.drawing == True:
            r = QtCore.QLineF(self._start, event.scenePos())
            self._current_rect_item.setLine(r)

    # This function terminates the line drawing and initiates the plot
    def mouseReleaseEvent(self, event):
        if self.drawing == True:
            self.pos2 = event.scenePos()
            # If a user just clicked one position
            if self.pos1.x() == self.pos2.x() and self.pos1.y() == self.pos2.y():
                self.drawing = False
            else:
                self.drawDDA(round(self.pos1.x()), round(self.pos1.y()),
                             round(self.pos2.x()), round(self.pos2.y()))
                self.drawing = False
                self.plotResult()
                self._current_rect_item = None

    # This function performs the DDA algorithm that locates all the points in the drawn line
    def drawDDA(self, x1, y1, x2, y2):
        x, y = x1, y1
        length = abs(x2 - x1) if abs(x2 - x1) > abs(y2 - y1) else abs(y2 - y1)
        dx = (x2 - x1) / float(length)
        dy = (y2 - y1) / float(length)
        self.points.append((round(x), round(y)))

        for i in range(length):
            x += dx
            y += dy
            self.points.append((round(x), round(y)))

        # get the values of these points from the dataset
        self.getValues()
        # get their distances for the plot
        self.getDistances()

    # This function calculates the distance between two points
    def calculateDistance(self, x1, y1, x2, y2):
        dist = math.sqrt((x2 - x1) ** 2 + (y2 - y1) ** 2)
        return dist

    # This function gets the corresponding values of all the points in the drawn line from the dataset
    def getValues(self):
        for i, j in self.points:
            if i in range(512) and j in range(512):
                self.values.append(self.data[i][j])

    # Get the distance of each point from the end of the line
    def getDistances(self):
        for i, j in self.points:
            if i in range(512) and j in range(512):
                self.distances.append(self.calculateDistance(
                    i, j, round(self.pos2.x()), round(self.pos2.y())))
        self.distances.reverse()

    # This function handles the closing event of the transect graph
    def on_close(self, event):
        plt1.close()

        #returns the main page back to a non-drawing environment
        if self.isROIDraw:
            self.mainWindow.drawROI.draw_window.update_view()
        else:
            self.mainWindow.dicom_view.update_view()

        event.canvas.figure.axes[0].has_been_closed = True



    # This function plots the Transect graph into a pop up window
    def plotResult(self):
        plt1.close('all')
        self._points[self.thresholds[0]] = 0
        self._points[self.thresholds[1]] = 0
        newList = [(x * self.pixSpacing) for x in self.distances]
        # adding a dummy manager
        self._figure = plt1.figure(num='Transect Graph')
        new_manager = self._figure.canvas.manager
        new_manager.canvas.figure = self._figure
        self._figure.set_canvas(new_manager.canvas)
        self._axes = self._figure.add_subplot(111)
        self._axes.has_been_closed = False
        # new list is axis x, self.values is axis y
        self._axes.step(newList, self.values, where='mid')

        self._axes.plot(newList, self.values, color='lightblue', linewidth=3)

        # x3 = np.linespace(10, 40, 1000)
        # y1_new = np.linespace(240, 50, 1000)
        # y2_new = np.linespace(67, 88, 1000)
        # idx = np.argwhere(np.isclose(y1_new, y2_new, atol=0.1)).reshape(-1)
        # self._axes.plot(x3[idx], y2_new[idx], 'ro')

        if(self.isROIDraw):
            self.leftLine = self._axes.axvline(self.thresholds[0], color='r')
            self.rightLine = self._axes.axvline(self.thresholds[1], color='r')
            # Recalculate the distance and CT# to show ROI in histogram
            self.ROIvalues = []
            self.ROIdistance = []
            for i, j in self.points:
                if i in range(512) and j in range(512):
                    temp = self.calculateDistance(
                        i, j, round(self.pos2.x()), round(self.pos2.y()))
                    if(temp >= self.thresholds[0] and temp <= self.thresholds[1]):
                            self.ROIdistance.append(self.calculateDistance(
                                i, j, round(self.pos2.x()), round(self.pos2.y())))
                            #self.ROIvalues.append(self.data[i][j])
            #self.ROIdistance.reverse()

            #for i in self._axes.bar(self.ROIdistance, self.ROIvalues):
               # i.set_color('r')


        plt1.xlabel('Distance mm')
        plt1.ylabel('CT #')
        plt1.grid(True)
        self._figure.canvas.mpl_connect('close_event', self.on_close)
        self._figure.canvas.mpl_connect('button_press_event', self._on_click)
        self._figure.canvas.mpl_connect('button_release_event', self._on_release)
        self._figure.canvas.mpl_connect('motion_notify_event', self._on_motion)
        self._update_plot()
        plt1.show()

    def _update_plot(self):
        if (self.isROIDraw):
            if not self._points:
                self._line.set_data([], [])
            else:
                x, y = zip(*sorted(self._points.items()))
                # Add new plot
                if not self._line:
                    self._line, = self._axes.plot(x, y, "b", marker="o", markersize=10)
                # Update current plot
                else:
                    self._line.set_data(x, y)
                self.leftLine.set_xdata(x[0])
                self.rightLine.set_xdata(x[1])
                self.thresholds[0] = x[0]
                self.thresholds[1] = x[1]
            self._figure.canvas.draw()

    def _add_point(self, x, y=None):
        if (self.isROIDraw):
            if isinstance(x, MouseEvent):
                x = int(x.xdata)
            self._points[x] = 0
            return x, 0

    def _remove_point(self, x, _):
        if (self.isROIDraw):
            if x in self._points:
                self._points.pop(x)

    def _find_neighbor_point(self, event):
        u""" Find point around mouse position

        :rtype: ((int, int)|None)
        :return: (x, y) if there are any point around mouse else None
        """
        if (self.isROIDraw):
            distance_threshold = 50.0
            nearest_point = None
            min_distance = math.sqrt(2 * (100 ** 2))
            for x, y in self._points.items():
                distance = math.hypot(event.xdata - x, event.ydata - y)
                if distance < min_distance:
                    min_distance = distance
                    nearest_point = (x, y)
            if min_distance < distance_threshold:
                return nearest_point
            return None

    def _on_click(self, event):
        u""" callback method for mouse click event

        :type event: MouseEvent
        """
        if (self.isROIDraw):
            # left click
            if event.button == 1 and event.inaxes in [self._axes]:
                point = self._find_neighbor_point(event)
                if point:
                    self._dragging_point = point
                self._update_plot()

    def _on_release(self, event):
        u""" callback method for mouse release event

        :type event: MouseEvent
        """
        if (self.isROIDraw):
            if event.button == 1 and event.inaxes in [self._axes] and self._dragging_point:
                self._dragging_point = None
                self._update_plot()

    def _on_motion(self, event):
        u""" callback method for mouse motion event

        :type event: MouseEvent
        """
        if (self.isROIDraw):
            if not self._dragging_point:
                return
            if event.xdata is None or event.ydata is None:
                return
            self._remove_point(*self._dragging_point)
            self._dragging_point = self._add_point(event)
            self._update_plot()

import random
#####################################################################################################################
#                                                                                                                   #
#  This Class handles the Drawing functionality                                                                    #
#                                                                                                                   #
#####################################################################################################################
class Drawing(QtWidgets.QGraphicsScene):

    # Initialisation function  of the class
    def __init__(self, mainWindow, imagetoPaint, dataset, rowS, colS, tabWindow, isROIDraw=False):
        super(Drawing, self).__init__()

        #create the canvas to draw the line on and all its necessary components
        self.addItem(QGraphicsPixmapItem(imagetoPaint))
        self.img = imagetoPaint
        self.values = []
        self.distances = []
        self.data = dataset
        self.isROIDraw = isROIDraw
        self.tabWindow = tabWindow
        self.mainWindow = mainWindow
        self.rect = QtCore.QRect(250,300,20,20)
        self.update()
        self._points = {}
        self.drag_position = QtCore.QPoint()
        self.item = None
<<<<<<< HEAD
        self.is_pressed = False

    def update_image(self):
        for x in self._itemList:
            self.removeItem(x)
        for x in self._itemList:
            self.addItem(x)

        self.update()
=======
        self.isPressed = False

    def drawForeground(self, painter, rect):
        if self.rect.isNull():
            super().drawForeground(painter, rect)
            self.update()
        else:
            painter = QtGui.QPainter(self.img)
            painter.setRenderHint(QtGui.QPainter.Antialiasing)
            painter.setPen(QtGui.QPen(QtCore.Qt.blue, 5, QtCore.Qt.SolidLine))
            painter.drawEllipse(self.rect)
>>>>>>> 04df24a6

    # This function is for if we want to choose and drag the circle
    def _find_neighbor_point(self, event):
        u""" Find point around mouse position
        :rtype: ((int, int)|None)
        :return: (x, y) if there are any point around mouse else None
        """
        distance_threshold = 3.0
        nearest_point = None
        min_distance = math.sqrt(2 * (100 ** 2))
        for x, y in self._points.items():
            distance = math.hypot(event.xdata - x, event.ydata - y)
            if distance < min_distance:
                min_distance = distance
                nearest_point = (x, y)
        if min_distance < distance_threshold:
            return nearest_point
        return None

    def mousePressEvent(self, event):
        if self.item:
            self.removeItem(self.item)
        self.is_pressed = True

        super().mousePressEvent(event)
        self.item = QGraphicsEllipseItem(event.scenePos().x()-20, event.scenePos().y()-20, 40, 40)
        self.item.setPen(QPen(QColor("blue")))
        self.addItem(self.item)
        self.update()

    def mouseMoveEvent(self, event):
        if not self.drag_position.isNull():
            self.rect.moveTopLeft(event.pos() - self.drag_position)
        super().mouseMoveEvent(event)
        if self.item and self.isPressed:
            self.item.setRect(event.scenePos().x()-20, event.scenePos().y()-20, 40, 40)
        self.update()

    def mouseReleaseEvent(self, event):
        self.is_pressed = False
        self.drag_position = QtCore.QPoint()
        super().mouseReleaseEvent(event)
        self.update()



#####################################################################################################################
#                                                                                                                   #
#  This is the main page Controller class that handles all the activity in the main page                            #
#                                                                                                                   #
#####################################################################################################################

class MainPageCallClass:

    # Initialisation function of the controller
    def __init__(self, path, datasets, filepaths, raw_dvh):
        self.path = path
        self.dataset = datasets
        self.filepaths = filepaths
        self.raw_dvh = raw_dvh

    #This function runs Anonymization on button click
    def runAnonymization(self, raw_dvh):
        target_path = anonymize(self.path, self.dataset, self.filepaths, self.raw_dvh)
        return target_path

    # This function displays the clinical data form
    def display_cd_form(self, tabWindow, file_path):
        self.tab_cd = ClinicalDataForm(
            tabWindow, file_path, self.dataset, self.filepaths)
        tabWindow.addTab(self.tab_cd, "")

    # This function displays the clinical data entries in view mode
    def display_cd_dat(self, tabWindow, file_path):
        self.tab_cd = ClinicalDataDisplay(tabWindow, file_path, self.dataset, self.filepaths)
        tabWindow.addTab(self.tab_cd, "")

    # This function runs Transect on button click
    def runTransect(self, mainWindow, tabWindow, imagetoPaint, dataset, rowS, colS, isROIDraw):
        self.tab_ct = Transect(mainWindow, imagetoPaint,
                               dataset, rowS, colS, tabWindow, isROIDraw)
        tabWindow.setScene(self.tab_ct)

    # This function runs Draw on button click
    def runDraw(self, mainWindow, tabWindow, imagetoPaint, dataset, rowS, colS, isROIDraw):
        self.tab_ct = Drawing(mainWindow, imagetoPaint,
                               dataset, rowS, colS, tabWindow, isROIDraw)
        tabWindow.setScene(self.tab_ct)<|MERGE_RESOLUTION|>--- conflicted
+++ resolved
@@ -1142,17 +1142,6 @@
         self._points = {}
         self.drag_position = QtCore.QPoint()
         self.item = None
-<<<<<<< HEAD
-        self.is_pressed = False
-
-    def update_image(self):
-        for x in self._itemList:
-            self.removeItem(x)
-        for x in self._itemList:
-            self.addItem(x)
-
-        self.update()
-=======
         self.isPressed = False
 
     def drawForeground(self, painter, rect):
@@ -1164,7 +1153,6 @@
             painter.setRenderHint(QtGui.QPainter.Antialiasing)
             painter.setPen(QtGui.QPen(QtCore.Qt.blue, 5, QtCore.Qt.SolidLine))
             painter.drawEllipse(self.rect)
->>>>>>> 04df24a6
 
     # This function is for if we want to choose and drag the circle
     def _find_neighbor_point(self, event):
@@ -1187,8 +1175,12 @@
     def mousePressEvent(self, event):
         if self.item:
             self.removeItem(self.item)
-        self.is_pressed = True
-
+        self.isPressed = True
+        if (
+                2 * QtGui.QVector2D(event.pos() - self.rect.center()).length()
+                < self.rect.width()
+        ):
+            self.drag_position = event.pos() - self.rect.topLeft()
         super().mousePressEvent(event)
         self.item = QGraphicsEllipseItem(event.scenePos().x()-20, event.scenePos().y()-20, 40, 40)
         self.item.setPen(QPen(QColor("blue")))
@@ -1204,7 +1196,7 @@
         self.update()
 
     def mouseReleaseEvent(self, event):
-        self.is_pressed = False
+        self.isPressed = False
         self.drag_position = QtCore.QPoint()
         super().mouseReleaseEvent(event)
         self.update()
