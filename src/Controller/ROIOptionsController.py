--- conflicted
+++ resolved
@@ -1,9 +1,6 @@
-<<<<<<< HEAD
 from src.Model.MovingDictContainer import MovingDictContainer
 from src.Model.PatientDictContainer import PatientDictContainer
 from src.View.ImageFusion.UITransferROIWindow import UITransferROIWindow
-=======
->>>>>>> 4bc59f5c
 from src.View.mainpage.DeleteROIWindow import *
 from src.View.mainpage.DrawROIWindow.SelectROIPopUp import SelectROIPopUp
 from src.View.mainpage.DrawROIWindow.UIDrawROIWindow import UIDrawROIWindow
@@ -98,33 +95,6 @@
         self.draw_window.show()
 
 
-<<<<<<< HEAD
-class ROITransferOptionUI(QtWidgets.QMainWindow, UITransferROIWindow):
-    signal_roi_transferred = QtCore.Signal(tuple)
-
-    def __init__(self, patient_A_rois, patient_B_rois):
-        super(ROITransferOptionUI, self).__init__()
-        self.setup_ui(self, patient_A_rois, patient_B_rois, self.signal_roi_transferred)
-
-
-class ROITransferOption:
-
-    def __init__(self, roi_transferred_function):
-        super(ROITransferOption, self).__init__()
-        self.roi_transferred_function = roi_transferred_function
-
-    def show_roi_transfer_options(self):
-        patient_dict_container = PatientDictContainer()
-        moving_dict_container = MovingDictContainer()
-        patient_A_rois = patient_dict_container.get("rois") if patient_dict_container.get("rois") is not None else {}
-        patient_B_rois = moving_dict_container.get("rois") if moving_dict_container.get("rois") is not None else {}
-
-        self.roi_transfer_option_pop_up_window = ROITransferOptionUI(patient_A_rois, patient_B_rois)
-        self.roi_transfer_option_pop_up_window.signal_roi_transferred.connect(
-            self.roi_transferred_function
-        )
-        self.roi_transfer_option_pop_up_window.show()
-=======
 class RoiManipulateOptions(QtWidgets.QMainWindow, UIManipulateROIWindow):
     """
     Create the ROI Manipulate Options class based on the UI from the file in
@@ -166,4 +136,30 @@
         else:
             self.manipulate_window.update_ui(rois, dataset_rtss, roi_color)
         self.manipulate_window.show()
->>>>>>> 4bc59f5c
+
+
+class ROITransferOptionUI(QtWidgets.QMainWindow, UITransferROIWindow):
+    signal_roi_transferred = QtCore.Signal(tuple)
+
+    def __init__(self, patient_A_rois, patient_B_rois):
+        super(ROITransferOptionUI, self).__init__()
+        self.setup_ui(self, patient_A_rois, patient_B_rois, self.signal_roi_transferred)
+
+
+class ROITransferOption:
+
+    def __init__(self, roi_transferred_function):
+        super(ROITransferOption, self).__init__()
+        self.roi_transferred_function = roi_transferred_function
+
+    def show_roi_transfer_options(self):
+        patient_dict_container = PatientDictContainer()
+        moving_dict_container = MovingDictContainer()
+        patient_A_rois = patient_dict_container.get("rois") if patient_dict_container.get("rois") is not None else {}
+        patient_B_rois = moving_dict_container.get("rois") if moving_dict_container.get("rois") is not None else {}
+
+        self.roi_transfer_option_pop_up_window = ROITransferOptionUI(patient_A_rois, patient_B_rois)
+        self.roi_transfer_option_pop_up_window.signal_roi_transferred.connect(
+            self.roi_transferred_function
+        )
+        self.roi_transfer_option_pop_up_window.show()