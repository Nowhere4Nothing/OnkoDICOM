--- conflicted
+++ resolved
@@ -266,13 +266,8 @@
         # Update the dictionary of pixmaps with the update window and level
         # values
         pixel_values = self.patient_dict_container.get("pixel_values")
-<<<<<<< HEAD
-        aspect = self.patient_dict_container.get("aspect")
-        pixmaps_axial, pixmaps_coronal, pixmaps_sagittal = get_pixmaps(pixel_values, window, level, aspect)
-=======
         pixmap_aspect = self.patient_dict_container.get("pixmap_aspect")
         pixmaps_axial, pixmaps_coronal, pixmaps_sagittal = get_pixmaps(pixel_values, window, level, pixmap_aspect)
->>>>>>> df210f72
 
         self.patient_dict_container.set("pixmaps_axial", pixmaps_axial)
         self.patient_dict_container.set("pixmaps_coronal", pixmaps_coronal)
@@ -334,11 +329,7 @@
         pixmap = self.patient_dict_container.get("pixmaps_axial")[slider_id]
         self.__main_page.call_class.run_transect(
             self.__main_page,
-<<<<<<< HEAD
-            self.__main_page.dicom_view_single.view,
-=======
             view,
->>>>>>> df210f72
             pixmap,
             dt._pixel_array.transpose(),
             row_s,
@@ -349,13 +340,6 @@
         self.__main_page.add_on_options_controller.show_add_on_options()
 
     def one_view_handler(self):
-<<<<<<< HEAD
-        self.__main_page.dicom_view.setCurrentWidget(self.__main_page.dicom_view_single)
-        self.__main_page.dicom_view_single.update_view()
-
-    def four_views_handler(self):
-        self.__main_page.dicom_view.setCurrentWidget(self.__main_page.dicom_4_views_widget)
-=======
         self.is_four_view = False
         self.__main_page.dicom_view.setCurrentWidget(self.__main_page.dicom_single_view)
         self.__main_page.dicom_single_view.update_view()
@@ -363,7 +347,6 @@
     def four_views_handler(self):
         self.is_four_view = True
         self.__main_page.dicom_view.setCurrentWidget(self.__main_page.dicom_four_views)
->>>>>>> df210f72
         self.__main_page.dicom_view_axial.update_view()
 
     def export_dvh_handler(self):
