from PySide6 import QtGui, QtWidgets, QtCore

from src.Model.CalculateImages import get_pixmaps
from src.Model.PatientDictContainer import PatientDictContainer
from src.Model.MovingDictContainer import MovingDictContainer
from src.Controller.PathHandler import resource_path


class ActionHandler:
    """
    This class is responsible for initializing all of the actions that will
    be used by the MainPage and its components. There exists a 1-to-1
    relationship between this class and the MainPage. This class has access
    to the main page's attributes and components, however this access should
    only be used to provide functionality to the actions defined below. The
    instance of this class can be given to the main page's components in
    order to trigger actions.
    """

    def __init__(self, main_page):
        self.__main_page = main_page
        self.patient_dict_container = PatientDictContainer()
        self.moving_dict_container = MovingDictContainer()
        self.is_four_view = False

        ##############################
        # Init all actions and icons #
        ##############################

        # Open patient
        self.icon_open = QtGui.QIcon()
        self.icon_open.addPixmap(
            QtGui.QPixmap(resource_path(
                "res/images/btn-icons/open_patient_purple_icon.png")),
            QtGui.QIcon.Normal,
            QtGui.QIcon.On)
        self.action_open = QtGui.QAction()
        self.action_open.setIcon(self.icon_open)
        self.action_open.setText("Open new patient")
        self.action_open.setIconVisibleInMenu(True)

        # Save RTSTRUCT changes action
        self.icon_save_structure = QtGui.QIcon()
        self.icon_save_structure.addPixmap(
            QtGui.QPixmap(resource_path(
                "res/images/btn-icons/save_all_purple_icon.png")),
            QtGui.QIcon.Normal,
            QtGui.QIcon.On
        )
        self.action_save_structure = QtGui.QAction()
        self.action_save_structure.setIcon(self.icon_save_structure)
        self.action_save_structure.setText("Save RTSTRUCT changes")
        self.action_save_structure.setIconVisibleInMenu(True)
        self.action_save_structure.triggered.connect(self.save_struct_handler)

        # Save as Anonymous Action
        self.icon_save_as_anonymous = QtGui.QIcon()
        self.icon_save_as_anonymous.addPixmap(
            QtGui.QPixmap(resource_path(
                "res/images/btn-icons/anonlock_purple_icon.png")),
            QtGui.QIcon.Normal,
            QtGui.QIcon.On
        )
        self.action_save_as_anonymous = QtGui.QAction()
        self.action_save_as_anonymous.setIcon(self.icon_save_as_anonymous)
        self.action_save_as_anonymous.setText("Save as Anonymous")
        self.action_save_as_anonymous.triggered.connect(
            self.anonymization_handler)

        # Exit action
        self.action_exit = QtGui.QAction()
        self.action_exit.setText("Exit")
        self.action_exit.triggered.connect(self.action_exit_handler)

        # Zoom Out Action
        self.icon_zoom_out = QtGui.QIcon()
        self.icon_zoom_out.addPixmap(
            QtGui.QPixmap(resource_path(
                "res/images/btn-icons/zoom_out_purple_icon.png")),
            QtGui.QIcon.Normal,
            QtGui.QIcon.On
        )
        self.action_zoom_out = QtGui.QAction()
        self.action_zoom_out.setIcon(self.icon_zoom_out)
        self.action_zoom_out.setIconVisibleInMenu(True)
        self.action_zoom_out.setText("Zoom Out")
        self.action_zoom_out.triggered.connect(self.zoom_out_handler)

        # Zoom In Action
        self.icon_zoom_in = QtGui.QIcon()
        self.icon_zoom_in.addPixmap(
            QtGui.QPixmap(resource_path(
                "res/images/btn-icons/zoom_in_purple_icon.png")),
            QtGui.QIcon.Normal,
            QtGui.QIcon.On
        )
        self.action_zoom_in = QtGui.QAction()
        self.action_zoom_in.setIcon(self.icon_zoom_in)
        self.action_zoom_in.setIconVisibleInMenu(True)
        self.action_zoom_in.setText("Zoom In")
        self.action_zoom_in.triggered.connect(self.zoom_in_handler)

        # Transect Action
        self.icon_transect = QtGui.QIcon()
        self.icon_transect.addPixmap(
            QtGui.QPixmap(resource_path(
                "res/images/btn-icons/transect_purple_icon.png")),
            QtGui.QIcon.Normal,
            QtGui.QIcon.On
        )
        self.action_transect = QtGui.QAction()
        self.action_transect.setIcon(self.icon_transect)
        self.action_transect.setIconVisibleInMenu(True)
        self.action_transect.setText("Transect")
        self.action_transect.triggered.connect(self.transect_handler)

        # Add-On Options Action
        self.icon_add_ons = QtGui.QIcon()
        self.icon_add_ons.addPixmap(
            QtGui.QPixmap(resource_path(
                "res/images/btn-icons/management_purple_icon.png")),
            QtGui.QIcon.Normal,
            QtGui.QIcon.On
        )
        self.action_add_ons = QtGui.QAction()
        self.action_add_ons.setIcon(self.icon_add_ons)
        self.action_add_ons.setIconVisibleInMenu(True)
        self.action_add_ons.setText("Add-On Options")
        self.action_add_ons.triggered.connect(self.add_on_options_handler)

        # Switch to Single View Action
        self.icon_one_view = QtGui.QIcon()
        self.icon_one_view.addPixmap(
            QtGui.QPixmap(resource_path("res/images/btn-icons/axial_view_purple_icon.png")),
            QtGui.QIcon.Normal,
            QtGui.QIcon.On
        )
        self.action_one_view = QtGui.QAction()
        self.action_one_view.setIcon(self.icon_one_view)
        self.action_one_view.setIconVisibleInMenu(True)
        self.action_one_view.setText("One View")
        self.action_one_view.triggered.connect(self.one_view_handler)

        # Switch to 4 Views Action
        self.icon_four_views = QtGui.QIcon()
        self.icon_four_views.addPixmap(
            QtGui.QPixmap(resource_path("res/images/btn-icons/four_views_purple_icon.png")),
            QtGui.QIcon.Normal,
            QtGui.QIcon.On
        )
        self.action_four_views = QtGui.QAction()
        self.action_four_views.setIcon(self.icon_four_views)
        self.action_four_views.setIconVisibleInMenu(True)
        self.action_four_views.setText("Four Views")
        self.action_four_views.triggered.connect(self.four_views_handler)

        # Show cut lines
        self.icon_cut_lines = QtGui.QIcon()
        self.icon_cut_lines.addPixmap(
            QtGui.QPixmap(resource_path("res/images/btn-icons/cut_line_purple_icon.png")),
            QtGui.QIcon.Normal,
            QtGui.QIcon.On
        )
        self.action_show_cut_lines = QtGui.QAction()
        self.action_show_cut_lines.setIcon(self.icon_cut_lines)
        self.action_show_cut_lines.setIconVisibleInMenu(True)
        self.action_show_cut_lines.setText("Show Cut Lines")
        self.action_show_cut_lines.triggered.connect(self.cut_lines_handler)

        # Export Clinical Data Action
        self.action_clinical_data_export = QtGui.QAction()
        self.action_clinical_data_export.setText("Export Clinical Data")
        # TODO self.action_clinical_data_export.triggered.connect(
        #  clinical data check)

        # Export Pyradiomics Action
        self.action_pyradiomics_export = QtGui.QAction()
        self.action_pyradiomics_export.setText("Export Pyradiomics")
        self.action_pyradiomics_export.triggered.connect(
            self.pyradiomics_export_handler)

        # Export DVH Action
        self.action_dvh_export = QtGui.QAction()
        self.action_dvh_export.setText("Export DVH")
        self.action_dvh_export.triggered.connect(self.export_dvh_handler)

        # Create Windowing menu
        self.icon_windowing = QtGui.QIcon()
        self.icon_windowing.addPixmap(
            QtGui.QPixmap(resource_path(
                "res/images/btn-icons/windowing_purple_icon.png")),
            QtGui.QIcon.Normal,
            QtGui.QIcon.On
        )
        self.menu_windowing = QtWidgets.QMenu()
        self.init_windowing_menu()

        # Create Export menu
        self.icon_export = QtGui.QIcon()
        self.icon_export.addPixmap(
            QtGui.QPixmap(resource_path(
                "res/images/btn-icons/export_purple_icon.png")),
            QtGui.QIcon.Normal,
            QtGui.QIcon.On,
        )
        self.menu_export = QtWidgets.QMenu()
        self.menu_export.setTitle("Export")
        self.menu_export.addAction(self.action_clinical_data_export)
        self.menu_export.addAction(self.action_pyradiomics_export)
        self.menu_export.addAction(self.action_dvh_export)

        # Image Fusion Action
        self.icon_image_fusion = QtGui.QIcon()
        self.icon_image_fusion.addPixmap(
            QtGui.QPixmap(resource_path("res/images/btn-icons/image_fusion_purple_icon.png")),
            QtGui.QIcon.Normal,
            QtGui.QIcon.On
        )
        self.action_image_fusion = QtGui.QAction()
        self.action_image_fusion.setIcon(self.icon_image_fusion)
        self.action_image_fusion.setIconVisibleInMenu(True)
        self.action_image_fusion.setText("Image Fusion")

        # Disables connection to the handler
        # If this is disabled. GUIController will be the other way to access
        # image fusion functionality.
        # self.action_image_fusion.triggered.connect(self.image_fusion_handler)

    def init_windowing_menu(self):
        self.menu_windowing.setIcon(self.icon_windowing)
        self.menu_windowing.setTitle("Windowing")

        dict_windowing = self.patient_dict_container.get("dict_windowing")

        # Get the right order for windowing names
        names_ordered = sorted(dict_windowing.keys())
        if "Normal" in dict_windowing.keys():
            old_index = names_ordered.index("Normal")
            names_ordered.insert(0, names_ordered.pop(old_index))

        # Create actions for each windowing item
        def generate_triggered_handler(text_):
            def handler(state):
                self.windowing_handler(state, text_)

            return handler

        windowing_actions = []
        for name in names_ordered:
            text = str(name)
            action_windowing_item = QtGui.QAction(self.menu_windowing)
            action_windowing_item.triggered.connect(
                generate_triggered_handler(text))
            action_windowing_item.setText(text)
            windowing_actions.append(action_windowing_item)

        # For reasons beyond me, the actions have to be set as a child of
        # the windowing menu *and* later be added to the menu as well. You
        # can't do one or the other, otherwise the menu won't populate. Feel
        # free to try fix (or at least explain why the action has to be set
        # as the windowing menu's child twice)
        for item in windowing_actions:
            self.menu_windowing.addAction(item)

    def save_struct_handler(self):
        """
        If there are changes to the RTSTRUCT detected,
        save the changes to disk.
        """
        if self.patient_dict_container.get("rtss_modified"):
            self.__main_page.structures_tab.save_new_rtss()
        else:
            QtWidgets.QMessageBox.information(
                self.__main_page, "File not saved",
                "No changes to the RTSTRUCT file detected.")

    def zoom_out_handler(self):
        self.__main_page.zoom_out(self.is_four_view)

    def zoom_in_handler(self):
        self.__main_page.zoom_in(self.is_four_view)

    def windowing_handler(self, state, text):
        """
        Function triggered when a window is selected from the menu.
        :param state: Variable not used. Present to be able to use a lambda
        function.
        :param text: The name of the window selected.
        """
        # Get the values for window and level from the dict
        windowing_limits = self.patient_dict_container. \
            get("dict_windowing")[text]

        # Set window and level to the new values
        window = windowing_limits[0]
        level = windowing_limits[1]

        # Update the dictionary of pixmaps with the update window and level
        # values
        pixel_values = self.patient_dict_container.get("pixel_values")
        pixmap_aspect = self.patient_dict_container.get("pixmap_aspect")
        pixmaps_axial, pixmaps_coronal, pixmaps_sagittal = get_pixmaps(pixel_values, window, level, pixmap_aspect)

        self.patient_dict_container.set("pixmaps_axial", pixmaps_axial)
        self.patient_dict_container.set("pixmaps_coronal", pixmaps_coronal)
        self.patient_dict_container.set("pixmaps_sagittal", pixmaps_sagittal)
        self.patient_dict_container.set("window", window)
        self.patient_dict_container.set("level", level)

<<<<<<< HEAD
        if hasattr(self, 'image_fusion_view'):
            fusion_values = self.moving_dict_container.get("pixel_values")
            fusion_aspect = self.moving_dict_container.get("pixmap_aspect")
            fusion_axial, fusion_coronal, fusion_sagittal = get_pixmaps(fusion_values, window, level, fusion_aspect)
            self.moving_dict_container.set("pixmaps_axial", fusion_axial)
            self.moving_dict_container.set("pixmaps_coronal", fusion_coronal)
            self.moving_dict_container.set("pixmaps_sagittal", fusion_sagittal)


        self.__main_page.update_views()
=======
        self.__main_page.update_views(update_3d_window=True)
>>>>>>> cef410e9

    def anonymization_handler(self):
        """
        Function triggered when the Anonymization button is pressed from the
        menu.
        """

        save_reply = QtWidgets.QMessageBox.information(
            self.__main_page.main_window_instance,
            "Confirmation",
            "Are you sure you want to perform anonymization?",
            QtWidgets.QMessageBox.Yes,
            QtWidgets.QMessageBox.No
        )

        if save_reply == QtWidgets.QMessageBox.Yes:
            raw_dvh = self.patient_dict_container.get("raw_dvh")
            hashed_path = self.__main_page.call_class.run_anonymization(
                raw_dvh)
            self.patient_dict_container.set("hashed_path", hashed_path)
            # now that the radiomics data can just get copied across...
            # maybe skip this?
            radiomics_reply = QtWidgets.QMessageBox.information(
                self.__main_page.main_window_instance,
                "Confirmation",
                "Anonymization complete. Would you like to perform radiomics?",
                QtWidgets.QMessageBox.Yes,
                QtWidgets.QMessageBox.No
            )
            if radiomics_reply == QtWidgets.QMessageBox.Yes:
                self.__main_page.pyradi_trigger.emit(
                    self.patient_dict_container.path,
                    self.patient_dict_container.filepaths,
                    hashed_path
                )

    def transect_handler(self):
        """
        Function triggered when the Transect button is pressed from the menu.
        """
        if self.is_four_view:
            view = self.__main_page.dicom_axial_view.view
            slider_id = self.__main_page.dicom_axial_view.slider.value()
        else:
            view = self.__main_page.dicom_single_view.view
            slider_id = self.__main_page.dicom_single_view.slider.value()
        dt = self.patient_dict_container.dataset[slider_id]
        row_s = dt.PixelSpacing[0]
        col_s = dt.PixelSpacing[1]
        dt.convert_pixel_data()
        pixmap = self.patient_dict_container.get("pixmaps_axial")[slider_id]
        self.__main_page.call_class.run_transect(
            self.__main_page,
            view,
            pixmap,
            dt._pixel_array.transpose(),
            row_s,
            col_s
        )

    def add_on_options_handler(self):
        self.__main_page.add_on_options_controller.show_add_on_options()

    def one_view_handler(self):
        self.is_four_view = False
        self.__main_page.dicom_view.setCurrentWidget(self.__main_page.dicom_single_view)
        self.__main_page.dicom_single_view.update_view()

    def four_views_handler(self):
        self.is_four_view = True
        self.__main_page.dicom_view.setCurrentWidget(self.__main_page.dicom_four_views)
        self.__main_page.dicom_axial_view.update_view()

    def cut_lines_handler(self):
        self.__main_page.toggle_cut_lines()

    def export_dvh_handler(self):
        if self.patient_dict_container.has_attribute("raw_dvh"):
            self.__main_page.dvh_tab.export_csv()
        else:
            QtWidgets.QMessageBox.information(
                self.__main_page,
                "Unable to export DVH",
                "DVH cannot be exported as there is no DVH present.",
                QtWidgets.QMessageBox.Ok)

    def pyradiomics_export_handler(self):
        self.__main_page.pyradi_trigger.emit(
            self.patient_dict_container.path,
            self.patient_dict_container.filepaths,
            '')


    # Refers to the ImageController instantiated from the mainpage
    def image_fusion_handler(self):
             
             
        # print('Image Fusion Handler being called in Action Handler')
        patient_directory_path = self.patient_dict_container.path
        self.__main_page.image_fusion_controller.set_path(patient_directory_path)
        self.__main_page.image_fusion_controller.show_image_fusion_select_window()

        # self.__main_page.create_image_fusion_tab()


    def action_exit_handler(self):
        QtCore.QCoreApplication.exit(0)

<|MERGE_RESOLUTION|>--- conflicted
+++ resolved
@@ -307,7 +307,6 @@
         self.patient_dict_container.set("window", window)
         self.patient_dict_container.set("level", level)
 
-<<<<<<< HEAD
         if hasattr(self, 'image_fusion_view'):
             fusion_values = self.moving_dict_container.get("pixel_values")
             fusion_aspect = self.moving_dict_container.get("pixmap_aspect")
@@ -316,11 +315,8 @@
             self.moving_dict_container.set("pixmaps_coronal", fusion_coronal)
             self.moving_dict_container.set("pixmaps_sagittal", fusion_sagittal)
 
-
-        self.__main_page.update_views()
-=======
         self.__main_page.update_views(update_3d_window=True)
->>>>>>> cef410e9
+
 
     def anonymization_handler(self):
         """
