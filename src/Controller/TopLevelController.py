from PySide6 import QtWidgets

from src.Controller.GUIController import WelcomeWindow, OpenPatientWindow, MainWindow, PyradiProgressBar, \
    FirstTimeWelcomeWindow


class Controller:

    # Initialisation function that creates an instance of each window
    def __init__(self, default_directory=None):
        self.first_time_welcome_window = QtWidgets.QMainWindow()
        self.welcome_window = QtWidgets.QMainWindow()
        self.open_patient_window = QtWidgets.QMainWindow()
        self.main_window = QtWidgets.QMainWindow()
        self.pyradi_progressbar = QtWidgets.QWidget()
        self.default_directory = default_directory  # This will contain a filepath of a folder that is dragged onto
        # the executable icon

    def show_first_time_welcome(self):
        """
        Display first time welcome page
        """
        self.first_time_welcome_window = FirstTimeWelcomeWindow()
        self.first_time_welcome_window.update_directory.connect(self.update_default_directory)
        self.first_time_welcome_window.go_next_window.connect(self.show_open_patient)
        self.first_time_welcome_window.show()

    def update_default_directory(self, new_directory):
        self.default_directory = new_directory

    def show_welcome(self):
        """
        Display welcome page
        """
        self.welcome_window = WelcomeWindow()
        self.welcome_window.go_next_window.connect(self.show_open_patient)
        self.welcome_window.show()

    def show_open_patient(self):
        """
        Display open patient window
        """
        # Close all other open windows first
        if self.welcome_window.isVisible():
            self.welcome_window.close()
        if self.main_window.isVisible():
            self.main_window.close()
        if self.first_time_welcome_window.isVisible():
            self.first_time_welcome_window.close()

        # only initialize open_patient_window once
        if not isinstance(self.main_window, MainWindow):
            self.open_patient_window = OpenPatientWindow(self.default_directory)
            self.open_patient_window.go_next_window.connect(self.show_main_window)
<<<<<<< HEAD
        else:
            self.open_patient_window.open_patient_directory_input_box.setText(self.default_directory)
            self.open_patient_window.scan_directory_for_patient()
=======
>>>>>>> 6b9376f1

        self.open_patient_window.show()

    def show_main_window(self, progress_window):
        """
        Displays the main patient window after completing the loading.
        :param progress_window: An instance of ProgressWindow
        :return:
        """
        # Only initialize main window once
        if not isinstance(self.main_window, MainWindow):
            self.main_window = MainWindow()
            self.main_window.open_patient_window.connect(self.show_open_patient)
            self.main_window.run_pyradiomics.connect(self.show_pyradi_progress)

        # Once the MainWindow has finished loading (which takes some time) close all the other open windows.
        progress_window.update_progress(("Loading complete!", 100))
        progress_window.close()
        self.main_window.show()
        self.open_patient_window.close()

    def show_pyradi_progress(self, path, filepaths, target_path):
        """
        Display pyradiomics progress bar
        """
        self.pyradi_progressbar = PyradiProgressBar(path, filepaths, target_path)
        self.pyradi_progressbar.progress_complete.connect(self.close_pyradi_progress)
        self.pyradi_progressbar.show()

    def close_pyradi_progress(self):
        """
        Close pyradiomics progress bar
        """
        self.pyradi_progressbar.close()<|MERGE_RESOLUTION|>--- conflicted
+++ resolved
@@ -52,12 +52,6 @@
         if not isinstance(self.main_window, MainWindow):
             self.open_patient_window = OpenPatientWindow(self.default_directory)
             self.open_patient_window.go_next_window.connect(self.show_main_window)
-<<<<<<< HEAD
-        else:
-            self.open_patient_window.open_patient_directory_input_box.setText(self.default_directory)
-            self.open_patient_window.scan_directory_for_patient()
-=======
->>>>>>> 6b9376f1
 
         self.open_patient_window.show()
 
