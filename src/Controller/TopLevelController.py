from PySide6 import QtWidgets

from src.Controller.GUIController import WelcomeWindow, OpenPatientWindow, \
    MainWindow, PyradiProgressBar, FirstTimeWelcomeWindow, ImageFusionWindow, \
<<<<<<< HEAD
    BatchWindow
=======
    OpenPTCTPatientWindow
>>>>>>> 357f2abf


class Controller:

    # Initialisation function that creates an instance of each window
    def __init__(self, default_directory=None):
        self.first_time_welcome_window = QtWidgets.QMainWindow()
        self.welcome_window = QtWidgets.QMainWindow()
        self.open_patient_window = QtWidgets.QMainWindow()
        self.main_window = QtWidgets.QMainWindow()
        self.batch_window = QtWidgets.QMainWindow()
        self.pyradi_progressbar = QtWidgets.QWidget()
        # This will contain a filepath of a folder that is dragged onto
        self.default_directory = default_directory

        self.image_fusion_window = QtWidgets.QMainWindow()
        self.pt_ct_window = QtWidgets.QMainWindow()
        # the executable icon

    def show_first_time_welcome(self):
        """
        Display first time welcome page
        """
        self.first_time_welcome_window = FirstTimeWelcomeWindow()
        self.first_time_welcome_window.update_directory.connect(
            self.update_default_directory)
        self.first_time_welcome_window.go_next_window.connect(
            self.show_open_patient)
        self.first_time_welcome_window.show()

    def update_default_directory(self, new_directory):
        self.default_directory = new_directory

    def show_welcome(self):
        """
        Display welcome page
        """
        self.welcome_window = WelcomeWindow()
        self.welcome_window.go_next_window.connect(self.show_open_patient)
        self.welcome_window.go_batch_window.connect(self.show_batch_window)
        self.welcome_window.show()

    def show_open_patient(self):
        """
        Display open patient window
        """
        # Close all other open windows first
        if self.welcome_window.isVisible():
            self.welcome_window.close()
        if self.main_window.isVisible():
            self.main_window.close()
        if self.first_time_welcome_window.isVisible():
            self.first_time_welcome_window.close()

        # only initialize open_patient_window once
        if not isinstance(self.main_window, MainWindow):
            self.open_patient_window = OpenPatientWindow(
                self.default_directory)
            self.open_patient_window.go_next_window.connect(
                self.show_main_window)

        self.open_patient_window.show()

        # Run check_selected_items() upon open patient window is shown
        self.open_patient_window.check_selected_items()

    def show_main_window(self, progress_window):
        """
        Displays the main patient window after completing the loading.
        :param progress_window: An instance of ProgressWindow
        :return:
        """
        # Only initialize main window once
        if not isinstance(self.main_window, MainWindow):
            self.main_window = MainWindow()
            self.main_window.open_patient_window.connect(
                self.show_open_patient)
            self.main_window.run_pyradiomics.connect(self.show_pyradi_progress)
            self.main_window.pt_ct_signal.connect(self.show_pt_ct_select_window)

            # Connect the signal from GUIController
            self.main_window.image_fusion_signal.connect(
                self.show_image_fusion_select_window)
        else:
            self.main_window.update_ui()

        if isinstance(self.image_fusion_window, ImageFusionWindow):
            progress_window.update_progress(
                ("Registering Images...\nThis may take a few minutes.", 
                90))
            self.main_window.update_image_fusion_ui()

        if isinstance(self.pt_ct_window, OpenPTCTPatientWindow):
            progress_window.update_progress(("Loading Viewer", 90))
            self.main_window.load_pt_ct_tab()

        # Once the MainWindow has finished loading (which takes some
        # time), close all the other open windows.
        progress_window.update_progress(("Loading complete!", 100))
        progress_window.close()
        self.main_window.show()
        self.open_patient_window.close()
        self.image_fusion_window.close()
        self.pt_ct_window.close()

    def show_batch_window(self):
        # Only initialise the batch processing window once
        if not isinstance(self.batch_window, BatchWindow):
            self.batch_window = BatchWindow()

        # Close the main window and show the batch processing window
        self.batch_window.show()
        self.welcome_window.close()

    def show_pyradi_progress(self, path, filepaths, target_path):
        """
        Display pyradiomics progress bar
        """
        self.pyradi_progressbar = PyradiProgressBar(
            path, filepaths, target_path)
        self.pyradi_progressbar.progress_complete.connect(
            self.close_pyradi_progress)
        self.pyradi_progressbar.show()

    def close_pyradi_progress(self):
        """
        Close pyradiomics progress bar
        """
        self.pyradi_progressbar.close()

    def show_image_fusion_select_window(self):
        # only initialize image fusion window
        if not isinstance(self.image_fusion_window, ImageFusionWindow):
            self.image_fusion_window = ImageFusionWindow(
                self.default_directory)
            self.image_fusion_window.go_next_window.connect(
                self.show_main_window)
        else:
            self.image_fusion_window.update_ui()

        self.image_fusion_window.show()

    def show_pt_ct_select_window(self):
        self.pt_ct_window = OpenPTCTPatientWindow(self.default_directory)
        self.pt_ct_window.go_next_window.connect(self.show_main_window)
        self.pt_ct_window.show()<|MERGE_RESOLUTION|>--- conflicted
+++ resolved
@@ -2,12 +2,7 @@
 
 from src.Controller.GUIController import WelcomeWindow, OpenPatientWindow, \
     MainWindow, PyradiProgressBar, FirstTimeWelcomeWindow, ImageFusionWindow, \
-<<<<<<< HEAD
-    BatchWindow
-=======
-    OpenPTCTPatientWindow
->>>>>>> 357f2abf
-
+    BatchWindow, OpenPTCTPatientWindow
 
 class Controller:
 
