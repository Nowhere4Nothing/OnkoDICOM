--- conflicted
+++ resolved
@@ -409,14 +409,11 @@
                 "Config file error",
                 "Failed to update default directory.\nPlease try again.")
 
-<<<<<<< HEAD
         QMessageBox.about(
             self,
             "Success",
             "Changes were successfully applied")
-
-=======
->>>>>>> 4065eb4f
+        
         # Close the Add-On Options Window after saving
         if hasattr(self.window, 'structures_tab'):
             self.window.structures_tab.init_standard_names()
